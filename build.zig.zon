--- conflicted
+++ resolved
@@ -10,13 +10,10 @@
         .libxev = .{
             .url = "https://github.com/Corendos/libxev/archive/efcd521.tar.gz",
             .hash = "122066c6617bd0c106280eaf6bf7a8169c197cec7b97d35c5add1d3439b65984cefa",
-<<<<<<< HEAD
-=======
         },
         .websocket = .{
             .url = "https://github.com/karlseguin/websocket.zig/archive/e576bff2e45546d0ec1935f85ab8267eebdf48e1.tar.gz",
             .hash = "12204577a96a2e1853b96ea10c1c3787e3f4523e7b6aa89ef78041459261f97a6cc1",
->>>>>>> 90d34ec2
         },
     },
 }