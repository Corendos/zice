// Copyright 2023 - Corentin Godeau and the zice contributors
// SPDX-License-Identifier: MIT

const std = @import("std");
const builtin = @import("builtin");
const build_options = @import("build_options");
const ztun = @import("ztun");

pub const xev = if (builtin.os.tag == .linux)
    switch (build_options.linux_backend) {
        .io_uring => @import("xev").IO_Uring,
        .epoll => @import("xev").Epoll,
    }
else
    @import("xev");
pub const net = @import("net.zig");
pub const fmt = @import("fmt.zig");
pub const platform = switch (builtin.os.tag) {
    .linux => @import("zice/linux.zig"),
    else => @compileError("\"" ++ @tagName(builtin.os.tag) ++ "\" platform not supported"),
};
pub const sdp = @import("sdp.zig");

const utils = @import("utils.zig");

pub const DoublyLinkedList = @import("doubly_linked_list.zig").DoublyLinkedList;
pub const CircularBuffer = @import("circular_buffer.zig").CircularBuffer;
pub const BoundedFifo = @import("bounded_fifo.zig").BoundedFifo;
pub const OrderedBoundedArray = @import("ordered_array.zig").OrderedBoundedArray;
pub const GenerationId = @import("generation_id.zig").GenerationId;
const NetlinkContext = @import("netlink.zig").NetlinkContext;
pub const Intrusive = @import("queue.zig").Intrusive;
pub const Future = @import("future.zig").Future;

const log = std.log.scoped(.zice);

// TODO(Corendos,@Global):
// * Handle peer-reflexive
// * Implement https://www.rfc-editor.org/rfc/rfc8421#section-4 for local preference computation
// * Support multiple data streams

/// Represents an ICE candidate type. See https://www.rfc-editor.org/rfc/rfc8445#section-4 for definitions.
pub const CandidateType = enum(u2) {
    host,
    server_reflexive,
    peer_reflexive,
    relay,

    /// Returns the numerical preference associated with a candidate type.
    pub inline fn preference(self: CandidateType) u32 {
        return switch (self) {
            .host => 126,
            .server_reflexive => 100,
            .peer_reflexive => 110,
            .relay => 0,
        };
    }

    /// Returns a string representation of a candidate type.
    pub inline fn toString(self: CandidateType) [:0]const u8 {
        return switch (self) {
            .host => "host",
            .server_reflexive => "srflx",
            .peer_reflexive => "prflx",
            .relay => "relay",
        };
    }

    pub inline fn fromString(value: []const u8) ?CandidateType {
        return if (std.mem.eql(u8, value, "host"))
            .host
        else if (std.mem.eql(u8, value, "srflx"))
            .server_reflexive
        else if (std.mem.eql(u8, value, "prflx"))
            .peer_reflexive
        else if (std.mem.eql(u8, value, "relay"))
            .relay
        else
            null;
    }
};

/// Represents the type of the Transport Address.
pub const Protocol = enum(u2) {
    /// The addresses uses the UDP protocol.
    udp,
    /// The addresses uses the TCP protocol.
    tcp,

    // NOTE(Corendos): TCP is not supported yet.
};

/// Represents the Foundation of a candidate. See https://www.rfc-editor.org/rfc/rfc8445#section-4 for definitions.
/// The Foundations of two candidates must be identical if they have the same type, base address, protocol and STUN/TURN servers.
/// We store these and interpret the struct as a integer.
pub const Foundation = packed struct {
    /// The type of the candidate.
    type: CandidateType,
    /// The protocol used by the candidate.
    protocol: Protocol,
    /// The index of the address associated with the candidate. This is simpler than storing the full address.
    address_index: u8,

    /// Backing integer of the struct.
    pub const IntType = std.meta.Int(.unsigned, @bitSizeOf(Foundation));

    /// Returns the struct as an integer.
    pub inline fn asNumber(self: Foundation) IntType {
        return @intCast(@as(IntType, @bitCast(self)));
    }

    /// Compare two Foundations.
    pub inline fn eql(a: Foundation, b: Foundation) bool {
        return a.asNumber() == b.asNumber();
    }
};

test "Foundation conversions" {
    const f = Foundation{ .address_index = 1, .type = .server_reflexive, .protocol = .udp };
    try std.testing.expectEqual(@as(u16, 17), f.asNumber());
}

/// Represents an ICE candidate.
pub const Candidate = struct {
    /// The type of candidate.
    type: CandidateType,
    /// The candidate transport address.
    transport_address: std.net.Address,
    /// The candidate base address.
    base_address: std.net.Address,
    /// The candidate priority.
    priority: u32 = 0,
    /// The candidate foundation.
    foundation: Foundation = undefined,
    /// The component ID associated to the candidate.
    component_id: u8 = 1,
    /// Is this candidate the default candidate.
    default: bool = false,
};

/// Compute the priority using the type preference, local preference and component ID according to https://www.rfc-editor.org/rfc/rfc8445#section-5.1.2.1.
inline fn computePriority(type_preference: u32, local_preference: u32, component_id: u8) u32 {
    return (type_preference << 24) + (local_preference << 8) + (256 - @as(u32, component_id));
}

test "candidate priority" {
    const priority1 = computePriority(CandidateType.host.preference(), 0, 1);
    const priority2 = computePriority(CandidateType.server_reflexive.preference(), 0, 1);

    try std.testing.expectEqual(@as(u32, 0x7E_0000_FF), priority1);
    try std.testing.expectEqual(@as(u32, 0x64_0000_FF), priority2);
}

/// ICE protocol configuration.
pub const Configuration = struct {
    /// Represents the value of Ta in the RFC 8489.
    pub const new_transaction_interval_ms: u64 = 50;
    /// Represents the value of Rc in the RFC 8489.
    pub const request_count: u64 = 3;
    /// Represents the value of Rm in the RFC 8489.
    pub const last_request_factor: u64 = 16;
    /// Represents the limit for candidate pairs within a checklist set.
    pub const candidate_pair_limit = 10;

    //const stun_address_ipv4 = std.net.Address.parseIp4("91.134.140.104", 3479) catch unreachable;
    const stun_address_ipv4 = std.net.Address.parseIp4("172.253.120.127", 19302) catch unreachable;
    const stun_address_ipv6 = std.net.Address.parseIp6("2a00:1450:400c:c00::7f", 19302) catch unreachable;

    /// Compute the RTO in milliseconds for the gathering step.
    pub inline fn computeRtoGatheringMs(candidate_count: u64) u64 {
        return @max(500, candidate_count * new_transaction_interval_ms);
    }

    /// Compute the RTO in millisconds for the connectivity checks.
    pub inline fn computeRtoCheckMs(check_count: u64, waiting_count: u64, in_progress_count: u64) u64 {
        return @max(500, check_count * (waiting_count + in_progress_count) * new_transaction_interval_ms);
    }
};

/// Convenience to build a basic STUN request.
fn makeBasicBindingRequest(allocator: std.mem.Allocator, transaction_id: ?u96) !ztun.Message {
    var message_builder = ztun.MessageBuilder.init(allocator);
    defer message_builder.deinit();

    // Binding request with random transaction ID.
    message_builder.setClass(ztun.Class.request);
    message_builder.setMethod(ztun.Method.binding);
    if (transaction_id) |v| {
        message_builder.transactionId(v);
    } else {
        message_builder.randomTransactionId();
    }

    // Add a fingerprint for validity check.
    message_builder.addFingerprint();
    return try message_builder.build();
}

/// Make the username used in STUN transaction from local and remote fragments.
fn makeUsername(
    local_username_fragment: []const u8,
    remote_username_fragment: []const u8,
    allocator: std.mem.Allocator,
) ![]u8 {
    var result = try allocator.alloc(u8, local_username_fragment.len + remote_username_fragment.len + 1);
    errdefer allocator.free(result);

    @memcpy(result[0..local_username_fragment.len], local_username_fragment);
    result[local_username_fragment.len] = ':';
    @memcpy(result[local_username_fragment.len + 1 ..], remote_username_fragment);

    return result;
}

/// Convenience to build a STUN request used in connectivity checks.
fn makeConnectivityCheckBindingRequest(
    local_username_fragment: []const u8,
    remote_username_fragment: []const u8,
    password: []const u8,
    priority: u32,
    role: AgentRole,
    tiebreaker: u64,
    use_candidate: bool,
    allocator: std.mem.Allocator,
) !ztun.Message {
    var message_builder = ztun.MessageBuilder.init(allocator);
    defer message_builder.deinit();

    var arena_state = std.heap.ArenaAllocator.init(allocator);
    defer arena_state.deinit();

    var arena = arena_state.allocator();

    const authentication = ztun.auth.Authentication{ .short_term = ztun.auth.ShortTermAuthentication{ .password = password } };

    // Binding request with random transaction ID.
    message_builder.setClass(ztun.Class.request);
    message_builder.setMethod(ztun.Method.binding);
    message_builder.randomTransactionId();

    const username = try makeUsername(local_username_fragment, remote_username_fragment, arena);
    const username_attribute = try (ztun.attr.common.Username{ .value = username }).toAttribute(allocator);
    try message_builder.addAttribute(username_attribute);

    const priority_attribute = try (ztun.attr.common.Priority{ .value = priority }).toAttribute(allocator);
    try message_builder.addAttribute(priority_attribute);

    const role_attribute = switch (role) {
        .controlling => try (ztun.attr.common.IceControlling{ .value = tiebreaker }).toAttribute(allocator),
        .controlled => try (ztun.attr.common.IceControlled{ .value = tiebreaker }).toAttribute(allocator),
    };
    try message_builder.addAttribute(role_attribute);

    if (use_candidate) {
        const use_candidate_attribute = try (ztun.attr.common.UseCandidate{}).toAttribute(allocator);
        try message_builder.addAttribute(use_candidate_attribute);
    }

    message_builder.addMessageIntegrity(authentication);

    // Add a fingerprint for validity check.
    message_builder.addFingerprint();

    const message = try message_builder.build();

    return message;
}

/// Convenience to build a STUN response to a request.
fn makeBindingResponse(transaction_id: u96, source: std.net.Address, password: []const u8, allocator: std.mem.Allocator) !ztun.Message {
    var arena_state = std.heap.ArenaAllocator.init(allocator);
    defer arena_state.deinit();

    var message_builder = ztun.MessageBuilder.init(arena_state.allocator());

    message_builder.setClass(ztun.Class.success_response);
    message_builder.setMethod(ztun.Method.binding);
    message_builder.transactionId(transaction_id);

    const mapped_address = toStunAddress(source);
    const xor_mapped_address = ztun.attr.common.encode(mapped_address, transaction_id);
    const xor_mapped_address_attribute = try xor_mapped_address.toAttribute(arena_state.allocator());
    try message_builder.addAttribute(xor_mapped_address_attribute);

    const authentication = ztun.auth.Authentication{ .short_term = .{ .password = password } };
    message_builder.addMessageIntegrity(authentication);

    message_builder.addFingerprint();

    return try message_builder.build();
}

/// Convenience to build a STUN error response caused by a role conflict.
fn makeRoleConflictResponse(transaction_id: u96, password: []const u8, allocator: std.mem.Allocator) !ztun.Message {
    var arena_state = std.heap.ArenaAllocator.init(allocator);
    defer arena_state.deinit();

    var message_builder = ztun.MessageBuilder.init(arena_state.allocator());

    message_builder.setClass(ztun.Class.error_response);
    message_builder.setMethod(ztun.Method.binding);
    message_builder.transactionId(transaction_id);

    const error_code_attribute = try (ztun.attr.common.ErrorCode{ .value = .role_conflict, .reason = "Role Conflict" }).toAttribute(arena_state.allocator());
    try message_builder.addAttribute(error_code_attribute);

    const authentication = ztun.auth.Authentication{ .short_term = .{ .password = password } };
    message_builder.addMessageIntegrity(authentication);

    message_builder.addFingerprint();

    return try message_builder.build();
}

/// Convert a MAPPED-ADDRESS STUN attributes to a std.net.Address.
pub inline fn fromStunAddress(mapped_address: ztun.attr.common.MappedAddress) std.net.Address {
    return switch (mapped_address.family) {
        .ipv4 => |value| std.net.Address.initIp4(value, mapped_address.port),
        .ipv6 => |value| std.net.Address.initIp6(value, mapped_address.port, 0, 0),
    };
}

/// Convert a std.net.Address to a MAPPED-ADDRESS STUN attributes.
pub inline fn toStunAddress(address: std.net.Address) ztun.attr.common.MappedAddress {
    const family = switch (address.any.family) {
        std.os.AF.INET => ztun.attr.common.AddressFamily{ .ipv4 = std.mem.toBytes(address.in.sa.addr) },
        std.os.AF.INET6 => ztun.attr.common.AddressFamily{ .ipv6 = address.in6.sa.addr[0..16].* },
        else => unreachable,
    };

    return ztun.attr.common.MappedAddress{ .family = family, .port = address.getPort() };
}

/// Tries to extract the address from a STUN binding response or return null if that's not possible.
pub fn getMappedAddressFromStunMessage(message: ztun.Message) ?std.net.Address {
    for (message.attributes) |attribute| {
        if (attribute.type == ztun.attr.Type.mapped_address) {
            const mapped_address_attribute = ztun.attr.common.MappedAddress.fromAttribute(attribute) catch return null;
            return fromStunAddress(mapped_address_attribute);
        } else if (attribute.type == ztun.attr.Type.xor_mapped_address) {
            const xor_mapped_address_attribute = ztun.attr.common.XorMappedAddress.fromAttribute(attribute) catch return null;
            const mapped_address_attribute = ztun.attr.common.decode(xor_mapped_address_attribute, message.transaction_id);
            return fromStunAddress(mapped_address_attribute);
        }
    }

    return null;
}

/// Compute the priority for a candidate pair according to https://www.rfc-editor.org/rfc/rfc8445#section-6.1.2.3.
inline fn computePairPriority(local_candidate_priority: u32, remote_candidate_priority: u32, role: AgentRole) u64 {
    const g: u64 = if (role == .controlling) local_candidate_priority else remote_candidate_priority;
    const d: u64 = if (role == .controlled) local_candidate_priority else remote_candidate_priority;
    const discriminant: u64 = if (g > d) 1 else 0;
    return (@min(g, d) << 32) + (@max(g, d) << 1) + discriminant;
}

/// Represents the status of each potential candidate when gathering them.
pub const CandidateGatheringStatus = enum {
    /// The candidate has just been created.
    new,
    /// The candidate is currently being checked.
    checking,
    /// The candidate check resulted in a failure.
    failed,
    /// The candidate has been checked succesfully.
    done,
};

/// Stores data required to properly send a message through the socket.
pub const WriteData = struct {
    /// The iovec used in sendmsg.
    iovec: std.os.iovec_const = undefined,
    /// The message_header used in sendmsg.
    message_header: std.os.msghdr_const = undefined,
    /// The address used in sendmsg.
    address: std.net.Address = undefined,

    /// Fill the iovec and message_header field using the given paramters.
    pub fn from(self: *WriteData, address: std.net.Address, data: []const u8) void {
        self.address = address;
        self.iovec = .{ .iov_base = data.ptr, .iov_len = data.len };

        self.message_header = .{
            .name = &self.address.any,
            .namelen = self.address.getOsSockLen(),
            .control = null,
            .controllen = 0,
            .iov = @ptrCast(&self.iovec),
            .iovlen = 1,
            .flags = 0,
        };
    }
};

/// Stores data required to properly receive a message from the socket.
pub const ReadData = struct {
    /// The iovec used in recvmsg.
    iovec: std.os.iovec = undefined,
    /// The message_header used in recvmsg.
    message_header: std.os.msghdr = undefined,
    /// The address used in recvmsg.
    address: std.net.Address = undefined,
};

/// Represents the gathering state of the agent.
pub const GatheringState = enum {
    /// Waiting to start gathering candidates.
    idle,
    /// Candidates are being gathered.
    gathering,
    /// Candidates have been gathered,
    done,
};

/// Represents the payload of the OnCandidateCallback callback.
pub const CandidateResult = union(enum) {
    /// Candidate gathering is done and there won't be any new candidates.
    done: void,
    /// A candidate has been found,
    candidate: Candidate,
};

/// Callback that is called when a candidate has been found or when all the candidates have been found.
pub const OnCandidateCallback = *const fn (userdata: ?*anyopaque, agent: *AgentContext, result: CandidateResult) void;
fn noopCandidateCallback(_: ?*anyopaque, _: *AgentContext, _: CandidateResult) void {}

/// Callback that is called when the ICE state changes.
pub const OnStateChangeCallback = *const fn (userdata: ?*anyopaque, agent: *AgentContext, state: AgentState) void;
fn noopStateChangeCallback(_: ?*anyopaque, _: *AgentContext, _: AgentState) void {}

/// Callback that is called when the agent receives data.
pub const OnDataCallback = *const fn (userdate: ?*anyopaque, agent: *AgentContext, component_id: u8, data: []const u8) void;
fn noopDataCallback(_: ?*anyopaque, _: *AgentContext, _: u8, _: []const u8) void {}

/// Represents the errors that can occur while performing a STUN transaction.
pub const TransactionError = error{
    /// The transaction was canceled.
    Canceled,
    /// The transaction timed out (this is for the final timeout, not for retries).
    Timeout,
    /// The given storage buffer for the response is not big enough.
    NotEnoughSpace,
};

/// Represents the result of a STUN transaction.
pub const TransactionResult = TransactionError!struct {
    /// The raw STUN response
    raw_message: []const u8,
    /// The source address of the response.
    source: std.net.Address,
};

/// Callback that is called when a STUN transaction completed.
const TransactionCallback = *const fn (userdata: ?*anyopaque, transaction: *Transaction, result: TransactionResult) void;
fn noopTransactionCallback(_: ?*anyopaque, _: *Transaction, _: TransactionResult) void {}

pub const Transaction = struct {
    /// The socket to use for the STUN transaction.
    socket: std.os.fd_t,
    /// The address to which the request should be sent.
    server_address: std.net.Address,

    /// The timer that is used for retry.
    retry_timer: xev.Timer,
    /// The current timeout for the retry timer.
    retry_timer_timeout_ms: u64 = 0,
    /// The associated xev.Completion.
    retry_timer_completion: xev.Completion = .{},
    /// The associated cancel xev.Completion
    retry_timer_cancel_completion: xev.Completion = .{},
    /// The timer that is used for timeout.
    timeout_timer: xev.Timer,
    /// The completion for the transaction timeout.
    timeout_completion: xev.Completion = .{},
    /// The associated cancel xev.Completion.
    timeout_cancel_completion: xev.Completion = .{},

    /// The buffer used to send a message.
    write_buffer: []u8 = &.{},
    /// The actual request data.
    request_data: []u8 = &.{},
    /// The data required to send a message.
    write_data: WriteData = undefined,
    /// The associated xev.Completion.
    write_completion: xev.Completion = .{},
    /// The completion to cancel the write.
    write_cancel_completion: xev.Completion = .{},
    /// The transaction id of the request being sent to the STUN server.
    transaction_id: u96,

    /// Counts the number of request sent.
    request_sent_count: u64 = 0,
    /// The current RTO (see RFC).
    rto: ?u64 = null,

    /// Transaction status flags.
    flags: packed struct {
        /// The transaction was canceled.
        canceled: bool = false,
        /// Retransmits were canceled.
        no_retransmits: bool = false,
        /// The transaction timed out.
        timeout: bool = false,
    } = .{},

    /// Userdata to use in completion callback.
    userdata: ?*anyopaque = null,
    /// The completion callback.
    callback: TransactionCallback = noopTransactionCallback,
    /// Storage for the transaction result.
    result: ?TransactionResult = null,
    /// Storage for the response.
    read_buffer: []u8 = &.{},

    /// Initialize a Transaction with given parameters.
    pub fn init(socket: std.os.fd_t, destination: std.net.Address, message: ztun.Message, write_buffer: []u8, read_buffer: []u8, userdata: ?*anyopaque, comptime callback: TransactionCallback) Transaction {
        const retry_timer = xev.Timer.init() catch unreachable;
        const timeout_timer = xev.Timer.init() catch unreachable;

        const request_data = b: {
            var stream = std.io.fixedBufferStream(write_buffer);
            const writer = stream.writer();
            message.write(writer) catch unreachable;
            break :b stream.getWritten();
        };

        return .{
            .socket = socket,
            .server_address = destination,
            .retry_timer = retry_timer,
            .timeout_timer = timeout_timer,
            .write_buffer = write_buffer,
            .request_data = request_data,
            .transaction_id = message.transaction_id,
            .read_buffer = read_buffer,
            .userdata = userdata,
            .callback = callback,
        };
    }

    /// Deinitialize a candidate context.
    pub fn deinit(self: *Transaction) void {
        self.retry_timer.deinit();
        self.timeout_timer.deinit();
    }

    fn enqueueWrite(self: *Transaction, loop: *xev.Loop) void {
        self.write_data.from(self.server_address, self.request_data);

        self.write_completion = xev.Completion{
            .op = .{
                .sendmsg = .{
                    .fd = self.socket,
                    .msghdr = &self.write_data.message_header,
                    .buffer = null,
                },
            },
            .userdata = self,
            .callback = writeCallback,
        };

        if (xev.backend == .epoll) {
            self.write_completion.flags.dup = true;
        }

        loop.add(&self.write_completion);
    }

    /// Start a transaction with the given retransmit timout and event-loop.
    pub fn start(self: *Transaction, rto: u64, loop: *xev.Loop) void {
        self.rto = rto;
        self.enqueueWrite(loop);
    }

    /// Cancel the transaction.
    pub fn cancel(self: *Transaction, loop: *xev.Loop) void {
        self.cancelWrite(loop);
        self.cancelRetry(loop);
        self.cancelTimeout(loop);

        if (self.result == null) {
            self.result = error.Canceled;
        }

        self.flags.canceled = true;
    }

    /// Cancel retransmits.
    pub fn stopRetransmits(self: *Transaction, loop: *xev.Loop) void {
        self.cancelWrite(loop);
        self.cancelRetry(loop);
        self.flags.no_retransmits = true;
    }

    /// Handle the STUN response.
    /// Unlike writes, this need to be called from outside because the socket might receive various messages and we are only interested in
    /// STUN response associated with this transaction.
    pub fn readCallback(self: *Transaction, loop: *xev.Loop, raw_message: []const u8, source: std.net.Address) void {
        self.cancelWrite(loop);
        self.cancelRetry(loop);
        self.cancelTimeout(loop);

        if (self.result == null) {
            // If the transaction has not been canceled or it has not timed out yet, we store the result.
            if (raw_message.len <= self.read_buffer.len) {
                const dest = self.read_buffer[0..raw_message.len];
                @memcpy(dest, raw_message);
                self.result = .{ .raw_message = dest, .source = source };
            } else {
                // If we don't have enough space to store what we receive, we store the error in result.
                self.result = error.NotEnoughSpace;
            }
        }

        // If the transaction is complete, we call the callback.
        if (self.state() == .dead) {
            self.callback(self.userdata, self, self.result.?);
        }
    }

    /// Returns true if a write (or a cancellation of a write) is currently active.
    pub inline fn isWriteActive(self: Transaction) bool {
        return self.write_completion.state() != .dead or self.write_cancel_completion.state() != .dead;
    }

    /// Returns true if the retry timer (or a cancellation of it) is currently active.
    pub inline fn isRetryTimerActive(self: Transaction) bool {
        return self.retry_timer_completion.state() != .dead or self.retry_timer_cancel_completion.state() != .dead;
    }

    /// Returns true if the timeout timer (or a cancellation of it) is currently active.
    pub inline fn isTimeoutTimerActive(self: Transaction) bool {
        return self.timeout_completion.state() != .dead or self.timeout_cancel_completion.state() != .dead;
    }

    /// Returns the state of the transaction in terms of xev.CompletionState.
    pub inline fn state(self: Transaction) xev.CompletionState {
        return if (self.isWriteActive() or self.isRetryTimerActive() or self.isTimeoutTimerActive()) .active else .dead;
    }

    /// Cancel a potentially active write.
    fn cancelWrite(self: *Transaction, loop: *xev.Loop) void {
        if (self.write_completion.state() == .dead or self.write_cancel_completion.state() == .active) return;

        self.write_cancel_completion = xev.Completion{
            .op = .{ .cancel = .{ .c = &self.write_completion } },
            .userdata = self,
            .callback = writeCancelCallback,
        };
        loop.add(&self.write_cancel_completion);
    }

    /// Cancel a potentially active retry timer.
    fn cancelRetry(self: *Transaction, loop: *xev.Loop) void {
        if (self.retry_timer_completion.state() == .dead or self.retry_timer_cancel_completion.state() == .active) return;

        self.retry_timer.cancel(
            loop,
            &self.retry_timer_completion,
            &self.retry_timer_cancel_completion,
            Transaction,
            self,
            retryCancelCallback,
        );
    }

    /// Cancel a potentially active timeout timer.
    fn cancelTimeout(self: *Transaction, loop: *xev.Loop) void {
        if (self.timeout_completion.state() == .dead or self.timeout_cancel_completion.state() == .active) return;

        self.timeout_timer.cancel(
            loop,
            &self.timeout_completion,
            &self.timeout_cancel_completion,
            Transaction,
            self,
            timeoutCancelCallback,
        );
    }

    /// Callback used when a write has been completed.
    fn writeCallback(
        userdata: ?*anyopaque,
        loop: *xev.Loop,
        c: *xev.Completion,
        result: xev.Result,
    ) xev.CallbackAction {
        _ = c;
        const self: *Transaction = @ptrCast(@alignCast(userdata.?));

        _ = result.sendmsg catch |err| {
            log.err("Transaction {x:12} - Failed to send STUN request. Reason: {}", .{ self.transaction_id, err });
            if (self.state() == .dead) {
                self.callback(self.userdata, self, self.result.?);
            }

            return .disarm;
        };

        self.request_sent_count += 1;

        const is_first_request = self.request_sent_count == 1;
        self.retry_timer_timeout_ms = if (is_first_request) self.rto.? else self.retry_timer_timeout_ms * 2;

        if (is_first_request) {
            const timeout_ms: u64 = (@as(u64, 1 << Configuration.request_count) - 1 + Configuration.last_request_factor) * self.rto.?;
            self.timeout_timer.run(loop, &self.timeout_completion, timeout_ms, Transaction, self, timeoutCallback);
        }

        const is_last_request = self.request_sent_count == Configuration.request_count;
        if (!is_last_request and !self.flags.no_retransmits and !self.flags.canceled) {
            self.retry_timer.run(
                loop,
                &self.retry_timer_completion,
                self.retry_timer_timeout_ms,
                Transaction,
                self,
                retryCallback,
            );
        }

        return .disarm;
    }

    /// Callback used when a write cancellation has been completed.
    fn writeCancelCallback(
        userdata: ?*anyopaque,
        loop: *xev.Loop,
        c: *xev.Completion,
        result: xev.Result,
    ) xev.CallbackAction {
        _ = c;
        _ = result;
        _ = loop;
        const self: *Transaction = @ptrCast(@alignCast(userdata.?));

        if (self.state() == .dead) {
            self.callback(self.userdata, self, self.result.?);
        }

        return .disarm;
    }

    /// Callback used when the retry timer fired.
    fn retryCallback(
        userdata: ?*Transaction,
        loop: *xev.Loop,
        c: *xev.Completion,
        result: xev.Timer.RunError!void,
    ) xev.CallbackAction {
        _ = c;
        const self = userdata.?;

        _ = result catch {
            if (self.state() == .dead) {
                self.callback(self.userdata, self, self.result.?);
            }
            return .disarm;
        };
        loop.add(&self.write_completion);

        return .disarm;
    }

    /// Callback used when the retry timer has been cancelled.
    fn retryCancelCallback(
        userdata: ?*Transaction,
        loop: *xev.Loop,
        c: *xev.Completion,
        result: xev.CancelError!void,
    ) xev.CallbackAction {
        _ = c;
        _ = result catch {};
        _ = loop;

        const self = userdata.?;

        if (self.state() == .dead) {
            self.callback(self.userdata, self, self.result.?);
        }

        return .disarm;
    }

    /// Callback used when the timeout timer fired.
    fn timeoutCallback(
        userdata: ?*Transaction,
        loop: *xev.Loop,
        c: *xev.Completion,
        result: xev.Timer.RunError!void,
    ) xev.CallbackAction {
        _ = c;
        _ = loop;

        const self = userdata.?;
        _ = result catch {
            if (self.state() == .dead) {
                self.callback(self.userdata, self, self.result.?);
            }
            return .disarm;
        };

        if (self.result == null) {
            self.result = error.Timeout;
        }

        if (self.state() == .dead) {
            self.callback(self.userdata, self, self.result.?);
        }

        return .disarm;
    }

    /// Callback used when the timeout timer has been cancelled.
    fn timeoutCancelCallback(
        userdata: ?*Transaction,
        loop: *xev.Loop,
        c: *xev.Completion,
        result: xev.CancelError!void,
    ) xev.CallbackAction {
        _ = c;
        _ = result catch {};
        _ = loop;

        const self = userdata.?;

        if (self.state() == .dead) {
            self.callback(self.userdata, self, self.result.?);
        }

        return .disarm;
    }
};

// TODO(Corendos,@Idea): To help with address symmetry checks, we should probably store the mapped address associated with a socket.

/// Contains the additional data associated with an open socket.
pub const SocketContext = struct {
    /// Our index in the Agent Context.
    index: usize,

    /// Our associated socket.
    socket: std.os.fd_t,
    /// Our bound address.
    address: std.net.Address,

    // NOTE(Corendos): The bound address corresponds to the base address of candidates.

    /// The buffer used to read a message.
    read_buffer: []u8 = &.{},
    /// The data required to receive a message.
    read_data: ReadData = undefined,
    /// The associated xev.Completion.
    read_completion: xev.Completion = .{},
    /// The completion to cancel reads.
    read_cancel_completion: xev.Completion = .{},

    pub fn init(index: usize, address: std.net.Address, read_buffer: []u8) !SocketContext {
        const socket = try std.os.socket(address.any.family, std.os.SOCK.DGRAM, std.os.IPPROTO.UDP);
        errdefer std.os.close(socket);

        try std.os.bind(socket, &address.any, address.getOsSockLen());
        const bound_address = try net.getSocketAddress(socket);

        return SocketContext{
            .index = index,
            .socket = socket,
            .address = bound_address,
            .read_buffer = read_buffer,
        };
    }

    pub fn start(
        self: *SocketContext,
        loop: *xev.Loop,
        userdata: ?*anyopaque,
        callback: *const fn (
            ?*anyopaque,
            *xev.Loop,
            *xev.Completion,
            xev.Result,
        ) xev.CallbackAction,
    ) void {
        // Start to listen for activity on the socket.
        var read_data = &self.read_data;
        read_data.iovec = .{ .iov_len = self.read_buffer.len, .iov_base = self.read_buffer.ptr };
        read_data.message_header = .{
            .name = &read_data.address.any,
            .namelen = read_data.address.any.data.len,
            .control = null,
            .controllen = 0,
            .iov = @ptrCast(&read_data.iovec),
            .iovlen = 1,
            .flags = 0,
        };

        self.read_completion = xev.Completion{
            .op = .{
                .recvmsg = .{
                    .fd = self.socket,
                    .msghdr = &read_data.message_header,
                },
            },
            .userdata = userdata,
            .callback = callback,
        };

        // TODO(Corendos): Hide implementation details
        if (xev.backend == .epoll) {
            self.read_completion.flags.dup = true;
        }

        loop.add(&self.read_completion);
    }

    pub fn cancel(self: *SocketContext, loop: *xev.Loop) void {
        if (self.read_completion.state() == .dead) return;

        self.read_cancel_completion = .{
            .op = .{ .cancel = .{ .c = &self.read_completion } },
        };

        loop.add(&self.read_cancel_completion);
    }

    pub inline fn done(self: *const SocketContext) bool {
        return self.read_completion.state() == .dead and self.read_cancel_completion.state() == .dead;
    }

    pub fn deinit(self: *SocketContext) void {
        std.os.close(self.socket);
    }
};

/// Represents the role of the agent in an ICE process.
const AgentRole = enum(u1) {
    /// The agent is controlling the ICE process.
    controlling,
    /// The agent is controlled by another agent.
    controlled,
};

/// Represents the state of the ICE session.
pub const AgentState = enum {
    /// The Agent is running.
    running,
    /// The Agent completed all the checklists,
    completed,
    /// The agent has at least one failed checklist.
    failed,
};

/// Represents the state of a checklist.
const ChecklistState = enum {
    /// The checks are being done.
    running,
    /// The checklist checks completed successfully.
    completed,
    /// The checklist checks failed.
    failed,
};

/// Represents the state of a candidate pair when running checks.
const CandidatePairState = enum {
    /// The candidate pair is waiting to be checked.
    waiting,
    /// The check is in progress.
    in_progress,
    /// The check succeeded.
    succeeded,
    /// The check failed.
    failed,
    /// The candidate pair is frozen.
    frozen,

    const count = std.meta.tags(CandidatePairState).len;
};

/// Represents a candidate pair.
const CandidatePair = struct {
    /// The index of the local candidate.
    local_candidate_index: usize,
    /// The index of the remote candidate.
    remote_candidate_index: usize,

    pub inline fn eql(a: CandidatePair, b: CandidatePair) bool {
        return a.local_candidate_index == b.local_candidate_index and a.remote_candidate_index == b.remote_candidate_index;
    }
};

/// Represents the foundation of a pair of candidate.
const CandidatePairFoundation = packed struct {
    /// The local candidate foundation.
    local: Foundation,
    /// The remote candidate foundation.
    remote: Foundation,

    pub inline fn eql(a: CandidatePairFoundation, b: CandidatePairFoundation) bool {
        return a.local.eql(b.local) and a.remote.eql(b.remote);
    }
};

/// Represents the data associated with a candidate pair.
const CandidatePairData = struct {
    /// The pair priority.
    priority: u64,
    /// The pair foundation.
    foundation: CandidatePairFoundation,
    /// The candidate pair state.
    state: CandidatePairState = .frozen,
    /// Has this pair been nominated ? (Only used when in a valid list).
    nominated: bool = false,
};

/// Represents an association between a candidate pair and its associated data.
/// This is used in an array of entries.
const CandidatePairEntry = struct {
    /// The candidate pair.
    pair: CandidatePair,
    /// The data associated with a candidate pair.
    data: CandidatePairData,

    /// Context used in struct requiring ordering.
    pub const Context = struct {
        pub fn lessThan(_: *@This(), a: CandidatePairEntry, b: CandidatePairEntry) bool {
            return a.data.priority > b.data.priority;
        }
    };

    /// Compares two entries.
    pub inline fn eql(a: CandidatePairEntry, b: CandidatePairEntry) bool {
        return CandidatePair.eql(a.pair, b.pair);
    }
};

/// Represents an entry in a list/array of triggered check.
const TriggeredCheckEntry = struct {
    /// The candidate pair for which a triggered check should be done.
    candidate_pair: CandidatePair,
    /// Is this triggered check a nomination.
    is_nomination: bool = false,

    /// Compares two entries.
    pub fn eql(a: TriggeredCheckEntry, b: TriggeredCheckEntry) bool {
        return a.candidate_pair.eql(b.candidate_pair);
    }
};

/// Represents a checklist that will be used to check candidate pairs.
const Checklist = struct {
    const OrderedPairArray = OrderedBoundedArray(CandidatePairEntry, 16, CandidatePairEntry.Context);
    /// The state of the checklist.
    state: ChecklistState = .running,
    /// The candidate pairs to check ordered by priority.
    pairs: OrderedPairArray,

    /// The valid candidate pairs.
    valid_pairs: OrderedPairArray,

    /// The triggered check FIFO associated with this checklist.
    triggered_check_queue: BoundedFifo(TriggeredCheckEntry, 16) = .{},

    // NOTE(Corentin): Temporary flag to avoid multiple nomination in parallel.
    nomination_in_progress: bool = false,

    /// The pair that has been selected.
    selected_pair: ?CandidatePair = null,

    /// Initializes a checklist.
    pub fn init() Checklist {
        return Checklist{
            .pairs = OrderedPairArray.init(),
            .valid_pairs = OrderedPairArray.init(),
        };
    }

    /// Returns the index of the pair in the given list of entries.
    fn indexOfPair(entries: []const CandidatePairEntry, candidate_pair: CandidatePair) ?usize {
        return for (entries, 0..) |entry, i| {
            if (entry.pair.eql(candidate_pair)) break i;
        } else null;
    }

    /// Returns true if the checklist contains the given pair.
    pub fn containsPair(self: *const Checklist, candidate_pair: CandidatePair) bool {
        return indexOfPair(self.pairs.slice(), candidate_pair) != null;
    }

    /// Returns true if the checklist contains the given pair in its valid list.
    pub fn containsValidPair(self: *const Checklist, candidate_pair: CandidatePair) bool {
        return indexOfPair(self.valid_pairs.slice(), candidate_pair) != null;
    }

    /// Adds the candidate pair and its associated data to the checklist.
    pub fn addPair(self: *Checklist, candidate_pair: CandidatePair, candidate_pair_data: CandidatePairData) !void {
        if (indexOfPair(self.pairs.slice(), candidate_pair) != null) return error.AlreadyExists;

        self.pairs.insert(.{ .pair = candidate_pair, .data = candidate_pair_data });
    }

    /// Removes the candidate pair from the checklist.
    pub fn removePair(self: *Checklist, candidate_pair: CandidatePair) !void {
        const index = indexOfPair(self.pairs.slice(), candidate_pair) orelse return error.NotFound;
        _ = self.pairs.remove(index);
    }

    /// Adds the pair and its associated data to the valid list of the checklist.
    pub fn addValidPair(self: *Checklist, candidate_pair: CandidatePair, candidate_pair_data: CandidatePairData) !void {
        if (indexOfPair(self.valid_pairs.slice(), candidate_pair) != null) return error.AlreadyExists;

        self.valid_pairs.insert(.{ .pair = candidate_pair, .data = candidate_pair_data });
    }

    /// Removez the pair from the valid list of the checklist.
    pub fn removeValidPair(self: *Checklist, candidate_pair: CandidatePair) !void {
        const index = indexOfPair(self.valid_pairs.slice(), candidate_pair) orelse return error.NotFound;

        _ = self.valid_pairs.remove(index);
    }

    /// Returns the number of pairs in the given state.
    inline fn getPairCount(self: *const Checklist, state: CandidatePairState) usize {
        var count: usize = 0;

        for (self.pairs.slice()) |entry| {
            if (entry.data.state == state) count += 1;
        }

        return count;
    }

    /// Returns a pointer to the CandidatePairEntry in the valid list corresponding to the given candidate pair, or null if there is none.
    pub fn getValidEntry(self: *Checklist, candidate_pair: CandidatePair) ?*CandidatePairEntry {
        const index = indexOfPair(self.valid_pairs.slice(), candidate_pair) orelse return null;
        return &self.valid_pairs.slice()[index];
    }

    /// Returns a pointer to the CandidatePairEntry corresponding to the given candidate pair, or null if there is none.
    fn getEntry(self: *Checklist, candidate_pair: CandidatePair) ?*CandidatePairEntry {
        const index = indexOfPair(self.pairs.slice(), candidate_pair) orelse return null;
        return &self.pairs.slice()[index];
    }

    /// Sets the state of the candidate pair to the given state.
    pub fn setPairState(self: *Checklist, candidate_pair: CandidatePair, state: CandidatePairState) void {
        const entry = self.getEntry(candidate_pair) orelse @panic("TODO: Unknown candidate pair");
        const old_state = entry.data.state;
        if (state != old_state) {
            log.debug("Pair {}:{} state changed from \"{s}\" to \"{s}\"", .{ candidate_pair.local_candidate_index, candidate_pair.remote_candidate_index, @tagName(old_state), @tagName(state) });
            entry.data.state = state;
        }
    }

    /// Updates the checklist state from the state of each candidate pair.
    pub fn updateState(self: *Checklist) void {
        const new_state: ChecklistState = b: {
            const has_nominated_pair_for_component = for (self.valid_pairs.slice()) |entry| {
                if (entry.data.state == .succeeded and entry.data.nominated) break true;
            } else false;

            if (has_nominated_pair_for_component) {
                break :b .completed;
            }

            const are_pairs_done = for (self.pairs.slice()) |entry| {
                if (entry.data.state != .succeeded and entry.data.state != .failed) break false;
            } else true;

            break :b if (are_pairs_done)
                .failed
            else
                .running;
        };

        if (new_state == .completed) {
            self.selected_pair = for (self.valid_pairs.slice()) |entry| {
                if (entry.data.nominated) break entry.pair;
            } else unreachable;
        }

        if (new_state != self.state) {
            log.debug("New Checklist state: {s} -> {s}", .{ @tagName(self.state), @tagName(new_state) });
            self.state = new_state;
        }
    }

    /// Recompute the pairs priorities using the given role.
    pub fn recomputePriorities(self: *Checklist, local_candidates: []const Candidate, remote_candidates: []const Candidate, role: AgentRole) void {
        for (self.pairs.slice()) |*entry| {
            const local_candidate = local_candidates[entry.pair.local_candidate_index];
            const remote_candidate = remote_candidates[entry.pair.remote_candidate_index];
            entry.data.priority = computePairPriority(local_candidate.priority, remote_candidate.priority, role);
        }

        const SortContext = struct {
            entries: []CandidatePairEntry,
            pub fn lessThan(ctx: @This(), a: usize, b: usize) bool {
                return ctx.entries[a].data.priority > ctx.entries[b].data.priority;
            }
            pub fn swap(ctx: @This(), a: usize, b: usize) void {
                std.mem.swap(CandidatePairEntry, &ctx.entries[a], &ctx.entries[b]);
            }
        };

        std.sort.heapContext(0, self.pairs.slice().len, SortContext{ .entries = self.pairs.slice() });
    }

    pub fn addTriggeredCheck(self: *Checklist, candidate_pair: CandidatePair, is_nomination: bool) bool {
        const new_entry = TriggeredCheckEntry{ .candidate_pair = candidate_pair, .is_nomination = is_nomination };
        // If it's a nomination or there is no check already in the queue, we add it.
        if (is_nomination or self.triggered_check_queue.findFirst(new_entry, TriggeredCheckEntry.eql) == null) {
            self.triggered_check_queue.push(new_entry) catch unreachable;
            return true;
        }
        return false;
    }
};

/// Represents the context used in a connectivity check.
const ConnectivityCheckContext = struct {
    /// The socket associated with the check.
    socket_index: usize,
    /// The candidate pair associated with the check.
    candidate_pair: CandidatePair,

    /// Various flags used for bookkeeping.
    flags: packed struct {
        /// Is this check a triggered check.
        is_triggered_check: bool = false,
        /// Is this check a nomination.
        is_nomination: bool = false,
        /// Has this check been canceled.
        is_canceled: bool = false,
        /// What role had the agent when the check was queued.
        role: AgentRole = undefined,
    } = .{},

    /// The STUN transaction associated with the check.
    transaction: Transaction,
};

/// Represents the context used when gathering candidates.
const GatheringContext = struct {
    /// The socket used to gather the candidate.
    socket_index: usize,
    /// The index of the candidate in the local list of candidates.
    candidate_index: usize,

    /// The associated STUN transaction.
    transaction: Transaction,
};

/// Represents the type of operation associated with a STUN transaction.
const StunContextType = enum {
    /// The transaction is used to gather candidates.
    gathering,
    /// The transaction is used to perform a connectivity check.
    check,
};

/// Represents the context used when performing a connectivity check or when gathering candidates.
const StunContext = union(StunContextType) {
    gathering: GatheringContext,
    check: ConnectivityCheckContext,
};

/// An entry associated with a response that must be sent when possible.
const ResponseEntry = struct {
    /// The index of the socket in which we want to send the response.
    socket_index: usize,
    /// The transaction ID of the request associated with this response.
    transaction_id: u96,
    /// The source of the associated request.
    source: std.net.Address,
    /// Various flags.
    flags: packed struct {
        /// Did the associated request trigger a role conflict.
        role_conflict: bool,
    },
};

/// Represents the parameters used to authenticate STUN transaction.
pub const AuthParameters = struct {
    /// The fragment of the user attribute.
    username_fragment: []const u8,
    /// The password used for authentication.
    password: []const u8,

    /// The buffer storing the username fragment and buffer.
    storage: []const u8,

    /// Inits an AuthParameters by copying the given username fragment and password.
    pub fn initFrom(username_fragment: []const u8, password: []const u8, allocator: std.mem.Allocator) !AuthParameters {
        var storage = try allocator.alloc(u8, username_fragment.len + password.len);
        errdefer allocator.free(storage);

        @memcpy(storage[0..username_fragment.len], username_fragment);
        @memcpy(storage[username_fragment.len..], password);

        return AuthParameters{
            .username_fragment = storage[0..username_fragment.len],
            .password = storage[username_fragment.len..],
            .storage = storage,
        };
    }

    /// Generates random parameters using the given random object.
    pub inline fn random(rand: std.rand.Random, allocator: std.mem.Allocator) !AuthParameters {
        var buffer: [6 + 18]u8 = undefined;
        rand.bytes(&buffer);

        var base64_buffer = try allocator.alloc(u8, 8 + 24);
        var result = std.base64.standard.Encoder.encode(base64_buffer, &buffer);

        return .{
            .username_fragment = result[0..8],
            .password = result[8..32],
            .storage = base64_buffer,
        };
    }

    /// Deinit allocated auth parameters.
    pub fn deinit(self: AuthParameters, allocator: std.mem.Allocator) void {
        allocator.free(self.storage);
    }
};

/// Represents an entry in an array of STUN contexts.
/// The AgentContext stores a fixed array of entries that can be used to gather candidates or perform connectivity checks.
const StunContextEntry = struct {
    /// The transaction ID of the associated STUN transaction.
    transaction_id: u96,
    /// The context of the STUN transaction.
    stun_context: StunContext,

    /// Various flags.
    flags: packed struct {
        /// Is this entry currently in use.
        in_use: bool = false,
    } = .{},
};

/// Represents the context associated with an ICE agent.
/// This stores all the required data to handle all the lifecycle of an ICE agent.
pub const AgentContext = struct {
    /// The id of this agent.
    id: AgentId,

    /// The allocator used by the AgentContext.
    allocator: std.mem.Allocator,

    /// A reference to the associated zice.Context.
    context: *Context,

    /// The agent state.
    state: AgentState = .running,
    /// The agent role.
    role: ?AgentRole = null,

    /// The local authentication parameters used for connectivity checks.
    local_auth: AuthParameters,
    /// The remote authentication parameters used for connectivity checks.
    remote_auth: ?AuthParameters = null,
    /// Tiebreaker value.
    tiebreaker: u64,

    /// The list of local candidates.
    local_candidates: std.ArrayListUnmanaged(Candidate) = .{},
    /// The list of remote candidates.
    remote_candidates: std.ArrayListUnmanaged(Candidate) = .{},
    /// Have we received the remote candidates.
    has_remote_candidates: bool = false,

    /// A pool of buffer that can be used for network IO.
    buffer_pool: std.heap.MemoryPool([4096]u8),

    /// A fixed size array of STUN context entry that can be used to gather candidates or perform connectivity checks.
    stun_context_entries: *[64]StunContextEntry,

    /// Contexts for each bound sockets.
    socket_contexts: []SocketContext = &.{},

    // Gathering related fields.

    /// The timer that fires when a new candidate can be checked.
    gathering_main_timer: xev.Timer,
    /// The associated xev.Completion.
    gathering_main_timer_completion: xev.Completion = .{},
    /// The xev.Completion used to cancel the gathering timer.
    gathering_main_timer_cancel_completion: xev.Completion = .{},
    /// The agent gathering state.
    gathering_state: GatheringState = .idle,
    /// The gathering status of each server reflexive candidate.
    gathering_candidate_statuses: []CandidateGatheringStatus = &.{},

    // Connectivity checks related fields.

    /// The checklists used to check candidate pairs.
    checklist: Checklist,

    /// The timer that fires when a connectivity check needs to be done.
    connectivity_checks_timer: xev.Timer,
    /// The associated xev.Completion.
    connectivity_checks_timer_completion: xev.Completion = .{},
    /// The completion used to cancel the connectivity checks timer.
    connectivity_checks_timer_cancel_completion: xev.Completion = .{},

    /// Queue of response to send when ready.
    check_response_queue: *CircularBuffer(ResponseEntry, 64),
    check_response_queue_write_buffer: []u8 = &.{},
    check_response_queue_write_data: WriteData = .{},
    check_response_queue_write_completion: xev.Completion = .{},

    // NOTE(Corendos): ^ We could have one completion/buffer/data per socket.

    // Other fields.

    flags: packed struct {
        /// Has this agent been stopped.
        stopped: bool = false,
    } = .{},

    /// Userdata that is given back in callbacks.
    userdata: ?*anyopaque,
    /// Callbacks to call when a new candidate is found during gathering (or when there won't be any new candidates).
    on_candidate_callback: OnCandidateCallback,
    /// Callback to call when the gathering state changes.
    on_state_change_callback: OnStateChangeCallback,
    /// Callbacks to call when data is available.
    on_data_callback: OnDataCallback,

    /// The zice.Context event loop.
    loop: *xev.Loop,

    /// Initializes an agent.
    pub fn init(context: *Context, agent_id: AgentId, loop: *xev.Loop, options: CreateAgentOptions, allocator: std.mem.Allocator) !AgentContext {
        const auth_parameters = try AuthParameters.random(std.crypto.random, allocator);
        errdefer auth_parameters.deinit(allocator);
<<<<<<< HEAD
=======

>>>>>>> 90d34ec2
        const tiebreaker = std.crypto.random.int(u64);

        var gathering_main_timer = try xev.Timer.init();
        errdefer gathering_main_timer.deinit();
        var connectivity_checks_timer = try xev.Timer.init();
        errdefer connectivity_checks_timer.deinit();

        var buffer_pool = std.heap.MemoryPool([4096]u8).init(allocator);
        errdefer buffer_pool.deinit();

        var check_response_queue_write_buffer = try buffer_pool.create();
        errdefer buffer_pool.destroy(check_response_queue_write_buffer);

        const stun_context_entries = try allocator.create([64]StunContextEntry);
        errdefer allocator.destroy(stun_context_entries);
        @memset(stun_context_entries[0..], .{ .transaction_id = undefined, .stun_context = undefined });

        var checklist = Checklist.init();

        const check_response_queue = try allocator.create(CircularBuffer(ResponseEntry, 64));
        errdefer allocator.destroy(check_response_queue);
        check_response_queue.* = .{};

        return AgentContext{
            .id = agent_id,
            .allocator = allocator,
            .context = context,
            .gathering_main_timer = gathering_main_timer,
            .buffer_pool = buffer_pool,
            .stun_context_entries = stun_context_entries,
            .checklist = checklist,
            .connectivity_checks_timer = connectivity_checks_timer,
            .check_response_queue_write_buffer = check_response_queue_write_buffer,
            .local_auth = auth_parameters,
            .tiebreaker = tiebreaker,
            .check_response_queue = check_response_queue,
            .userdata = options.userdata,
            .on_candidate_callback = options.on_candidate_callback,
            .on_state_change_callback = options.on_state_change_callback,
            .on_data_callback = options.on_data_callback,
            .loop = loop,
        };
    }

    /// Stops the agent
    /// This will cancel any on-going operation.
    pub fn stop(self: *AgentContext) void {
        if (self.flags.stopped) return;
        self.flags.stopped = true;

        for (self.socket_contexts) |*ctx| {
            ctx.cancel(self.loop);
        }

        for (self.stun_context_entries) |*entry| {
            if (entry.flags.in_use) {
                switch (entry.stun_context) {
                    inline else => |*v| v.transaction.cancel(self.loop),
                }
            }
        }

        if (self.gathering_main_timer_completion.state() == .active) {
            self.gathering_main_timer.cancel(
                self.loop,
                &self.gathering_main_timer_completion,
                &self.gathering_main_timer_cancel_completion,
                AgentContext,
                self,
                mainTimerCancelCallback,
            );
        }

        if (self.connectivity_checks_timer_completion.state() == .active) {
            self.connectivity_checks_timer.cancel(
                self.loop,
                &self.connectivity_checks_timer_completion,
                &self.connectivity_checks_timer_cancel_completion,
                AgentContext,
                self,
                connectivityCheckTimerCancelCallback,
            );
        }
    }

    /// Returns true if the agent is done with all potential ongoing operations.
    pub fn done(self: *const AgentContext) bool {
        for (self.socket_contexts) |*ctx| if (ctx.read_completion.state() != .dead or ctx.read_cancel_completion.state() != .dead) return false;
        for (self.stun_context_entries) |*entry| if (entry.flags.in_use) return false;
        if (self.gathering_main_timer_completion.state() != .dead or self.gathering_main_timer_cancel_completion.state() != .dead) return false;
        if (self.connectivity_checks_timer_completion.state() != .dead or self.connectivity_checks_timer_cancel_completion.state() != .dead) return false;

        return true;
    }

    /// Deinitializes an agent.
    pub fn deinit(self: *AgentContext) void {
        std.debug.assert(self.done());

        self.local_auth.deinit(self.allocator);
        if (self.remote_auth) |remote_auth| {
            remote_auth.deinit(self.allocator);
        }

        self.gathering_main_timer.deinit();
        self.buffer_pool.deinit();
        self.allocator.destroy(self.stun_context_entries);

        self.connectivity_checks_timer.deinit();

        for (self.socket_contexts) |*ctx| ctx.deinit();
        self.allocator.free(self.socket_contexts);

        self.allocator.free(self.gathering_candidate_statuses);

        self.local_candidates.deinit(self.allocator);
        self.remote_candidates.deinit(self.allocator);

        self.allocator.destroy(self.check_response_queue);
    }

    /// Creates all the socket contexts associated with the given addresses.
    fn createSocketContexts(addresses: []const std.net.Address, allocator: std.mem.Allocator, buffer_pool: *std.heap.MemoryPool([4096]u8)) ![]SocketContext {
        var socket_context_list = try std.ArrayList(SocketContext).initCapacity(allocator, addresses.len);
        defer socket_context_list.deinit();

        errdefer for (socket_context_list.items) |*socket_context| {
            socket_context.deinit();
            buffer_pool.destroy(@alignCast(socket_context.read_buffer[0..4096]));
        };

        for (addresses, 0..) |address, index| {
            const read_buffer = try buffer_pool.create();
            errdefer buffer_pool.destroy(read_buffer);

            const socket_context = try SocketContext.init(index, address, read_buffer);

            socket_context_list.appendAssumeCapacity(socket_context);
        }

        return socket_context_list.toOwnedSlice() catch unreachable;
    }

    /// Starts any required operation to gather candidates.
    /// This should only be called by the zice Context.
    pub fn processGatherCandidates(self: *AgentContext) !void {
        // By default, assume that we are in the controlling role if we are explicitly asked to gather candidates.
        if (self.role == null) {
            self.role = .controlling;
        }

        const address_list = try self.context.getValidCandidateAddresses(self.allocator);
        defer self.allocator.free(address_list);

        self.socket_contexts = try createSocketContexts(address_list, self.allocator, &self.buffer_pool);
        errdefer for (self.socket_contexts) |*socket_context| {
            socket_context.deinit();
            self.buffer_pool.destroy(@alignCast(socket_context.read_buffer[0..4096]));
        };

        for (self.socket_contexts) |*socket_context| {
            socket_context.start(self.loop, self, readCallback);
        }
        errdefer for (self.socket_contexts) |*socket_context| {
            socket_context.cancel(self.loop);
        };

        self.gathering_state = .gathering;

        for (self.socket_contexts, 0..) |ctx, index| {
            const candidate = Candidate{
                .type = .host,
                .base_address = ctx.address,
                .transport_address = ctx.address,
                .foundation = Foundation{
                    .type = .host,
                    // TODO(Corentin): When supported, get that from the socket.
                    .protocol = .udp,
                    .address_index = @intCast(index),
                },
            };
            self.local_candidates.append(self.allocator, candidate) catch unreachable;
            self.on_candidate_callback(self.userdata, self, .{ .candidate = candidate });
        }

        self.gathering_candidate_statuses = try self.allocator.alloc(CandidateGatheringStatus, self.socket_contexts.len);
        errdefer self.allocator.free(self.gathering_candidate_statuses);
        @memset(self.gathering_candidate_statuses, .new);

        self.gathering_main_timer.run(
            self.loop,
            &self.gathering_main_timer_completion,
            Configuration.new_transaction_interval_ms,
            AgentContext,
            self,
            mainTimerCallback,
        );
    }

    /// Sets the remote candidates and starts any required operations.
    /// This should only be called by the zice Context.
    fn processSetRemoteCandidates(self: *AgentContext, parameters: RemoteCandidateParameters) !void {
        try self.remote_candidates.appendSlice(self.allocator, parameters.candidates);
        self.remote_auth = try AuthParameters.initFrom(parameters.username_fragment, parameters.password, self.allocator);
        self.has_remote_candidates = true;

        // If we don't have a role yet, we can assume that the other agent is the controlling one.
        if (self.role == null) {
            self.role = .controlled;
        }

        switch (self.role.?) {
            .controlling => {
                if (self.gathering_state == .done) {
                    self.startChecks();
                }
            },
            .controlled => {
                try self.processGatherCandidates();
            },
        }
    }

    /// Starts any required operation to send the given message to the other agents.
    /// This should only be called by the zice Context.
    fn processSend(self: *AgentContext, completion: *ContextCompletion) !void {
        if (self.checklist.selected_pair) |selected_pair| {
            const local_candidate = self.local_candidates.items[selected_pair.local_candidate_index];
            const remote_candidate = self.remote_candidates.items[selected_pair.remote_candidate_index];

            const socket_context = self.socket_contexts[self.getSocketContextIndexFromAddress(local_candidate.base_address).?];

            const parameters = &completion.op.send;

            parameters.write_data.from(remote_candidate.transport_address, parameters.data);
            parameters.write_completion = xev.Completion{
                .op = .{
                    .sendmsg = .{
                        .fd = socket_context.socket,
                        .msghdr = &parameters.write_data.message_header,
                        .buffer = null,
                    },
                },
                .userdata = completion,
                .callback = (struct {
                    pub fn callback(
                        userdata: ?*anyopaque,
                        inner_loop: *xev.Loop,
                        inner_c: *xev.Completion,
                        inner_result: xev.Result,
                    ) xev.CallbackAction {
                        _ = inner_c;
                        _ = inner_loop;
                        const inner_completion: *ContextCompletion = @ptrCast(@alignCast(userdata.?));
                        const result: SendError!usize = inner_result.sendmsg catch |err| err;
                        inner_completion.callback(inner_completion.userdata, .{ .send = result });
                        return .disarm;
                    }
                }).callback,
            };

            // TODO(Corendos): hide implementation details
            if (xev.backend == .epoll) {
                parameters.write_completion.flags.dup = true;
            }

            self.loop.add(&parameters.write_completion);
        } else {
            completion.callback(completion.userdata, ContextResult{ .send = error.NotReady });
        }
    }

    /// Starts connectivity checks.
    fn startChecks(
        self: *AgentContext,
    ) void {
        self.printCandidates();
        self.computeCandidatePairs() catch unreachable;
        self.computeInitialCandidatePairsState();
        self.printPairStates();

        self.handleConnectivityCheckMainTimer({}) catch unreachable;
    }

    inline fn getSocketContextIndexFromAddress(self: *AgentContext, address: std.net.Address) ?usize {
        return for (self.socket_contexts, 0..) |ctx, i| {
            if (ctx.address.eql(address)) break i;
        } else null;
    }

    inline fn getLocalCandidateIndexFromTransportAddress(self: *const AgentContext, address: std.net.Address) ?usize {
        return for (self.local_candidates.items, 0..) |c, i| {
            if (c.transport_address.eql(address)) break i;
        } else null;
    }

    inline fn getRemoteCandidateIndexFromTransportAddress(self: *const AgentContext, address: std.net.Address) ?usize {
        return for (self.remote_candidates.items, 0..) |c, i| {
            if (c.transport_address.eql(address)) break i;
        } else null;
    }

    /// Returns true if the gathering is done and we can call the callback with a valid result.
    fn isGatheringDone(self: *const AgentContext) bool {
        return self.gathering_main_timer_completion.state() == .dead and for (self.gathering_candidate_statuses) |status| {
            if (status != .done and status != .failed) break false;
        } else true;
    }

    /// Return the index of a candidate that has not been checked yet or null.
    inline fn getUncheckedCandidateIndex(self: *const AgentContext) ?usize {
        return for (self.gathering_candidate_statuses, 0..) |s, i| {
            if (s == .new) break i;
        } else null;
    }

    /// Computes the priority of every local candidate.
    fn computePriorities(self: *AgentContext) void {
        // TODO(Corendos): Handle component ID as well.

        var arena_state = std.heap.ArenaAllocator.init(self.allocator);
        defer arena_state.deinit();

        const candidate_type_count = std.meta.tags(CandidateType).len;
        var candidate_lists_per_type: [candidate_type_count * 2]std.ArrayList(usize) = undefined;
        for (&candidate_lists_per_type) |*list| list.* = std.ArrayList(usize).initCapacity(arena_state.allocator(), self.local_candidates.items.len) catch unreachable;

        for (self.local_candidates.items, 0..) |candidate, i| {
            const address_family = candidate.transport_address.any.family;
            const address_index: usize = if (address_family == std.os.AF.INET) 0 else if (address_family == std.os.AF.INET6) 1 else unreachable;
            candidate_lists_per_type[@intFromEnum(candidate.type) * 2 + address_index].appendAssumeCapacity(i);
        }

        // Consider each candidate type separately to assign local_preference.
        for (std.meta.tags(CandidateType)) |candidate_type| {
            var current_local_preference: u16 = 32768;

            const candidate_type_index: usize = @intFromEnum(candidate_type);

            var ipv4_index: usize = 0;
            var ipv4_candidate_indices = candidate_lists_per_type[candidate_type_index * 2];

            var ipv6_index: usize = 0;
            var ipv6_candidate_indices = candidate_lists_per_type[candidate_type_index * 2 + 1];

            var counter: usize = 0;

            // Try to alternate between IPv6 and IPv4 candidates.
            while (ipv4_index < ipv4_candidate_indices.items.len or ipv6_index < ipv6_candidate_indices.items.len) : (counter += 1) {
                const candidate_index = b: {
                    if (counter % 2 == 0) {
                        if (ipv6_index < ipv6_candidate_indices.items.len) {
                            defer ipv6_index += 1;
                            break :b ipv6_candidate_indices.items[ipv6_index];
                        } else {
                            defer ipv4_index += 1;
                            break :b ipv4_candidate_indices.items[ipv4_index];
                        }
                    } else {
                        if (ipv4_index < ipv4_candidate_indices.items.len) {
                            defer ipv4_index += 1;
                            break :b ipv4_candidate_indices.items[ipv4_index];
                        } else {
                            defer ipv6_index += 1;
                            break :b ipv6_candidate_indices.items[ipv6_index];
                        }
                    }
                };

                const candidate = &self.local_candidates.items[candidate_index];

                candidate.priority = computePriority(candidate.type.preference(), current_local_preference, candidate.component_id);
                current_local_preference -= 128;
            }
        }
    }

    /// Remove redundant local candidates.
    fn removeRedundantCandidates(self: *AgentContext) void {
        var current_index: usize = 0;
        while (current_index < self.local_candidates.items.len - 1) : (current_index += 1) {
            const current_candidate: Candidate = self.local_candidates.items[current_index];

            var other_index: usize = current_index + 1;
            while (other_index < self.local_candidates.items.len) {
                const other_candidate: Candidate = self.local_candidates.items[other_index];

                const have_same_base_address = current_candidate.base_address.eql(other_candidate.base_address);
                const have_same_transport_address = current_candidate.transport_address.eql(other_candidate.transport_address);
                if (have_same_base_address and have_same_transport_address) {
                    if (current_candidate.priority < other_candidate.priority) {
                        std.mem.swap(Candidate, &self.local_candidates.items[current_index], &self.local_candidates.items[other_index]);
                    }
                    _ = self.local_candidates.swapRemove(other_index);
                    continue;
                }

                other_index += 1;
            }
        }
    }

    /// Form candidate pairs.
    fn formPairs(local_candidates: []const Candidate, remote_candidates: []const Candidate, allocator: std.mem.Allocator) !std.ArrayList(CandidatePair) {
        var pair_list = std.ArrayList(CandidatePair).init(allocator);
        errdefer pair_list.deinit();

        for (local_candidates, 0..) |local_candidate, i| {
            const local_component_id = local_candidate.component_id;
            const local_address_family = local_candidate.transport_address.any.family;
            for (remote_candidates, 0..) |remote_candidate, j| {
                const remote_component_id = remote_candidate.component_id;
                const remote_address_family = remote_candidate.transport_address.any.family;
                if (local_component_id == remote_component_id and local_address_family == remote_address_family) {
                    const candidate_pair = CandidatePair{ .local_candidate_index = i, .remote_candidate_index = j };
                    try pair_list.append(candidate_pair);
                }
            }
        }

        return pair_list;
    }

    /// Sort pairs based on the priority of the associated candidates.
    fn sortPairs(pairs: []CandidatePair, local_candidates: []const Candidate, remote_candidates: []const Candidate, role: AgentRole) void {
        // Sort pairs in decreasing order of priority.
        const SortContext = struct {
            local_candidates: []const Candidate,
            remote_candidates: []const Candidate,
            agent_role: AgentRole,
            ordered_pairs: []CandidatePair,

            pub fn lessThan(ctx: @This(), a: usize, b: usize) bool {
                const candidate_pair_a = ctx.ordered_pairs[a];
                const candidate_pair_b = ctx.ordered_pairs[b];

                const priority_a = computePairPriority(ctx.local_candidates[candidate_pair_a.local_candidate_index].priority, ctx.remote_candidates[candidate_pair_a.remote_candidate_index].priority, ctx.agent_role);
                const priority_b = computePairPriority(ctx.local_candidates[candidate_pair_b.local_candidate_index].priority, ctx.remote_candidates[candidate_pair_b.remote_candidate_index].priority, ctx.agent_role);

                return priority_a > priority_b;
            }

            pub fn swap(ctx: @This(), a: usize, b: usize) void {
                std.mem.swap(CandidatePair, &ctx.ordered_pairs[a], &ctx.ordered_pairs[b]);
            }
        };

        std.sort.heapContext(0, pairs.len, SortContext{
            .local_candidates = local_candidates,
            .remote_candidates = remote_candidates,
            .agent_role = role,
            .ordered_pairs = pairs,
        });
    }

    /// Prune pairs by removing redundant ones.
    fn prunePairs(pair_list: *std.ArrayList(CandidatePair), local_candidates: []const Candidate, remote_candidates: []const Candidate, role: AgentRole) void {
        // Replace reflexive candidate with their base as per https://www.rfc-editor.org/rfc/rfc8445#section-6.1.2.4.
        for (pair_list.items) |*candidate_pair| {
            const local_candidate = local_candidates[candidate_pair.local_candidate_index];

            if (local_candidate.type == .server_reflexive) {
                const new_local_candidate_index = for (local_candidates, 0..) |*c, i| {
                    if (c.type == .host and c.transport_address.eql(local_candidate.base_address)) break i;
                } else unreachable;
                candidate_pair.local_candidate_index = new_local_candidate_index;
            }
        }

        // Remove redundant pairs as per https://www.rfc-editor.org/rfc/rfc8445#section-6.1.2.4.
        var current_index: usize = 0;
        while (current_index < pair_list.items.len - 1) : (current_index += 1) {
            const current_candidate_pair = pair_list.items[current_index];
            const current_candidate_pair_priority = computePairPriority(local_candidates[current_candidate_pair.local_candidate_index].priority, remote_candidates[current_candidate_pair.remote_candidate_index].priority, role);

            const current_local_candidate_index = current_candidate_pair.local_candidate_index;
            const current_local_candidate = local_candidates[current_local_candidate_index];
            const current_remote_candidate_index = current_candidate_pair.remote_candidate_index;

            var other_index: usize = current_index + 1;
            while (other_index < pair_list.items.len) {
                const other_candidate_pair = pair_list.items[other_index];
                const other_candidate_pair_priority = computePairPriority(local_candidates[other_candidate_pair.local_candidate_index].priority, remote_candidates[other_candidate_pair.remote_candidate_index].priority, role);
                const other_local_candidate_index = other_candidate_pair.local_candidate_index;
                const other_local_candidate = local_candidates[other_local_candidate_index];
                const other_remote_candidate_index = other_candidate_pair.remote_candidate_index;

                const have_same_local_candidate_base = std.net.Address.eql(current_local_candidate.base_address, other_local_candidate.base_address);
                const have_same_remote_candidate = current_remote_candidate_index == other_remote_candidate_index;

                if (have_same_local_candidate_base and have_same_remote_candidate) {
                    // The list should already be ordered. Otherwise, something is wrong.
                    std.debug.assert(current_candidate_pair_priority >= other_candidate_pair_priority);

                    // Remove lower priority redundant pairs but keep ordering.
                    _ = pair_list.orderedRemove(other_index);

                    continue;
                }

                other_index += 1;
            }
        }
    }

    /// Computes the candidate pairs.
    fn computeCandidatePairs(self: *AgentContext) !void {
        var pair_list = try formPairs(self.local_candidates.items, self.remote_candidates.items, self.allocator);
        defer pair_list.deinit();

        sortPairs(pair_list.items, self.local_candidates.items, self.remote_candidates.items, self.role.?);

        prunePairs(&pair_list, self.local_candidates.items, self.remote_candidates.items, self.role.?);

        if (pair_list.items.len > Configuration.candidate_pair_limit) {
            try pair_list.resize(Configuration.candidate_pair_limit);
        }

        var checklist = Checklist.init();

        for (pair_list.items) |candidate_pair| {
            checklist.addPair(candidate_pair, self.makeCandidatePairData(candidate_pair)) catch {};
        }

        self.checklist = checklist;
    }

    fn makeCandidatePairData(self: *const AgentContext, candidate_pair: CandidatePair) CandidatePairData {
        const local_candidate = &self.local_candidates.items[candidate_pair.local_candidate_index];
        const remote_candidate = &self.remote_candidates.items[candidate_pair.remote_candidate_index];

        const g = if (self.role == .controlling) local_candidate.priority else remote_candidate.priority;
        const d = if (self.role == .controlled) local_candidate.priority else remote_candidate.priority;
        return CandidatePairData{
            .priority = (@as(u64, @min(g, d)) << 32) + (@as(u64, @max(g, d) << 1)) + @as(u64, if (g > d) 1 else 0),
            .foundation = CandidatePairFoundation{ .local = local_candidate.foundation, .remote = remote_candidate.foundation },
        };
    }

    fn computeInitialCandidatePairsState(self: *AgentContext) void {
        var arena_state = std.heap.ArenaAllocator.init(self.allocator);
        defer arena_state.deinit();

        var foundation_map = std.AutoHashMap(CandidatePairFoundation, CandidatePair).init(arena_state.allocator());

        for (self.checklist.pairs.slice()) |entry| {
            // Compute pair foundation
            const local_candidate = self.local_candidates.items[entry.pair.local_candidate_index];

            // Get hash map entry if it exists.
            const gop = foundation_map.getOrPut(entry.data.foundation) catch unreachable;

            if (!gop.found_existing) {
                // If it doesn't exist yet, we store this pair as the one that will be put in the Waiting state.
                gop.value_ptr.* = entry.pair;
            } else {
                // Otherwise, we compare the component IDs and/or priorities to select the one that will be put in the Waiting state.
                const stored_candidate_pair = gop.value_ptr.*;
                const stored_local_candidate = self.local_candidates.items[stored_candidate_pair.local_candidate_index];

                const has_lower_component_id = local_candidate.component_id < stored_local_candidate.component_id;
                const has_higher_priority = local_candidate.component_id == stored_local_candidate.component_id and local_candidate.priority > stored_local_candidate.priority;
                if (has_lower_component_id or has_higher_priority) {
                    gop.value_ptr.* = entry.pair;
                }
            }
        }

        var it = foundation_map.iterator();
        while (it.next()) |entry| {
            const candidate_pair = entry.value_ptr.*;
            self.checklist.setPairState(candidate_pair, .waiting);
        }
    }

    /// Returns the candidate pair in "waiting" state with the highest priority and lowest component ID, or null if there is none.
    fn getWaitingPair(self: *AgentContext) ?CandidatePair {
        var result: ?CandidatePair = null;

        var max_priority: u64 = 0;
        var min_component_id: u8 = 255;
        for (self.checklist.pairs.slice()) |entry| {
            if (entry.data.state != .waiting) continue;

            const component_id = self.local_candidates.items[entry.pair.local_candidate_index].component_id;
            if (result != null) {
                // If the next candidate pair has a lower priority, no need to go further as they should be ordered and every pairs after
                // this one will have a lower priority as well.
                if (entry.data.priority < max_priority) break;
                std.debug.assert(entry.data.priority == max_priority);
                if (component_id < min_component_id) {
                    result = entry.pair;
                    min_component_id = component_id;
                }
            } else {
                result = entry.pair;
                min_component_id = component_id;
                max_priority = entry.data.priority;
            }
        }

        return result;
    }

    /// Tries to unfreeze a candidate pair.
    fn unfreezePair(self: *AgentContext) void {
        pair: for (self.checklist.pairs.slice()) |entry| {
            if (entry.data.state != .frozen) continue;

            for (self.checklist.pairs.slice()) |other_entry| {
                if (entry.pair.eql(other_entry.pair)) continue;

                const have_same_foundation = entry.data.foundation.eql(other_entry.data.foundation);
                const other_state = other_entry.data.state;
                if ((other_state == .waiting or other_state == .in_progress) and have_same_foundation) continue :pair;
            }

            // If we are here, we didn't find another pair with the same foundation in the waiting or in_progress state.
            self.checklist.setPairState(entry.pair, .waiting);
            return;
        }
    }

    pub fn releaseStunContext(self: *AgentContext, stun_context: *StunContext) void {
        for (self.stun_context_entries) |*entry| {
            if (&entry.stun_context == stun_context) {
                switch (entry.stun_context) {
                    inline else => |*ctx| {
                        self.buffer_pool.destroy(@alignCast(ctx.transaction.write_buffer[0..4096]));
                        self.buffer_pool.destroy(@alignCast(ctx.transaction.read_buffer[0..4096]));
                        ctx.transaction.deinit();
                    },
                }
                entry.flags.in_use = false;
                return;
            }
        }
    }

    pub fn handleNomination(self: *AgentContext, candidate_pair: CandidatePair, loop: *xev.Loop) void {
        log.debug("Agent {} - Candidate pair {}:{} nominated", .{ self.id, candidate_pair.local_candidate_index, candidate_pair.remote_candidate_index });
        const nominated_entry = self.checklist.getValidEntry(candidate_pair) orelse @panic("TODO: Nominated a candidate pair that is not in the valid list yet");
        log.debug("Agent {} - Candidate pair {}:{} nominated", .{ self.id, candidate_pair.local_candidate_index, candidate_pair.remote_candidate_index });
        nominated_entry.data.nominated = true;

        const valid_local_candidate = self.local_candidates.items[candidate_pair.local_candidate_index];

        if (self.checklist.state == .running) {
            // Remove pairs with same component ID from the triggered_check_queue.
            var index: usize = 0;
            while (index < self.checklist.triggered_check_queue.count()) {
                const current = self.checklist.triggered_check_queue.get(index);
                const current_local_candidate = self.local_candidates.items[current.candidate_pair.local_candidate_index];
                if (current_local_candidate.component_id == valid_local_candidate.component_id) {
                    _ = self.checklist.triggered_check_queue.orderedRemove(index);
                    continue;
                }
                index += 1;
            }

            // Remove pairs with same component ID from the checklist.
            index = 0;
            while (index < self.checklist.pairs.slice().len) {
                const current_entry = &self.checklist.pairs.slice()[index];

                const current_local_candidate = self.local_candidates.items[current_entry.pair.local_candidate_index];

                if (!current_entry.pair.eql(candidate_pair) and current_local_candidate.component_id == valid_local_candidate.component_id) {
                    // Cancel in-progress transaction for the removed entry.
                    for (self.stun_context_entries) |*entry| {
                        if (!entry.flags.in_use) continue;
                        if (entry.stun_context != .check) continue;
                        const check_context = &entry.stun_context.check;
                        if (check_context.candidate_pair.eql(current_entry.pair)) {
                            check_context.transaction.stopRetransmits(loop);
                            check_context.flags.is_canceled = true;
                        }
                    }

                    _ = self.checklist.pairs.remove(index);

                    continue;
                }

                index += 1;
            }
        }
    }

    pub inline fn setState(self: *AgentContext, new_state: AgentState) void {
        const old_state = self.state;
        if (new_state != old_state) {
            log.debug("Agent {} - State changed from \"{s}\" to \"{s}\"", .{ self.id, @tagName(old_state), @tagName(new_state) });
            self.state = new_state;
            self.on_state_change_callback(self.userdata, self, new_state);
        }
    }

    /// Single entrypoint for all gathering related events (STUN message received, transaction completed or main timer fired).
    /// The rationale to have a single function instead of multiple callback is that it makes it easier to know exactly when the gathering is done.
    fn handleGatheringEvent(
        self: *AgentContext,
        result: GatheringEventResult,
    ) void {
        std.debug.assert(self.gathering_state != .done);

        switch (result) {
            .read => |r| {
                const gathering_context = &r.stun_context.gathering;
                self.handleGatheringResponseRead(gathering_context, r.raw_message) catch @panic("TODO");
            },
            .completed => |r| {
                const gathering_context = &r.stun_context.gathering;
                self.handleGatheringTransactionCompleted(gathering_context, r.result);
                self.releaseStunContext(r.stun_context);
            },
            .main_timer => |r| self.handleGatheringMainTimer(r),
        }

        if (!self.isGatheringDone()) return;

        self.gathering_state = .done;

        self.computePriorities();
        self.removeRedundantCandidates();

        // Select the first server reflexive candidate to be the default candidate.
        for (self.local_candidates.items) |*candidate| {
            if (candidate.type == .server_reflexive) {
                candidate.default = true;
                break;
            }
        }

        self.on_candidate_callback(self.userdata, self, .{ .done = {} });

        if (self.has_remote_candidates) {
            self.startChecks();
        }
    }

    fn handleGatheringResponseRead(
        self: *AgentContext,
        gathering_context: *GatheringContext,
        raw_message: []const u8,
    ) !void {
        if (self.gathering_candidate_statuses[gathering_context.candidate_index] != .checking) return;

        const candidate = self.local_candidates.items[gathering_context.candidate_index];
        log.debug("Agent {} - Received STUN response for base address \"{}\"", .{ self.id, candidate.base_address });

        gathering_context.transaction.readCallback(self.loop, raw_message, undefined);
    }

    fn handleGatheringTransactionCompleted(
        self: *AgentContext,
        gathering_context: *GatheringContext,
        result: TransactionResult,
    ) void {
        const host_candidate = self.local_candidates.items[gathering_context.candidate_index];

        const payload = result catch |err| {
            self.gathering_candidate_statuses[gathering_context.candidate_index] = .failed;
            log.debug("Agent {} - Gathering failed with {} for base address \"{}\"", .{ self.id, err, host_candidate.base_address });
            return;
        };

        var buffer: [4096]u8 = undefined;
        const message = b: {
            var arena_state = std.heap.FixedBufferAllocator.init(&buffer);
            var stream = std.io.fixedBufferStream(payload.raw_message);
            var reader = stream.reader();
            break :b ztun.Message.readAlloc(reader, arena_state.allocator()) catch unreachable;
        };

        if (getMappedAddressFromStunMessage(message)) |transport_address| {
            const candidate = Candidate{
                .type = .server_reflexive,
                .transport_address = transport_address,
                .base_address = host_candidate.base_address,
                .foundation = Foundation{
                    .type = .server_reflexive,
                    // TODO(Corentin): When supported, get that from the socket.
                    .protocol = .udp,
                    .address_index = @intCast(gathering_context.candidate_index),
                },
            };
            self.local_candidates.append(self.allocator, candidate) catch unreachable;
            self.on_candidate_callback(self.userdata, self, .{ .candidate = candidate });
        }

        self.gathering_candidate_statuses[gathering_context.candidate_index] = .done;
        log.debug("Agent {} - Gathering done for base address \"{}\"", .{ self.id, host_candidate.base_address });
    }

    fn getFreeStunContextEntry(self: *AgentContext) ?*StunContextEntry {
        const entry = for (self.stun_context_entries) |*entry| {
            if (!entry.flags.in_use) break entry;
        } else return null;
        entry.flags.in_use = true;
        return entry;
    }

    fn getStunContextEntryFromTransactionId(self: *AgentContext, transaction_id: u96) ?*StunContextEntry {
        return for (self.stun_context_entries) |*entry| {
            if (entry.flags.in_use and entry.transaction_id == transaction_id) break entry;
        } else null;
    }

    fn handleGatheringMainTimer(self: *AgentContext, result: xev.Timer.RunError!void) void {
        _ = result catch |err| {
            if (err == error.Canceled and self.flags.stopped) return;
            log.err("{}", .{err});
            @panic("TODO");
        };

        // Get a candidate still in the .new state or disarm the timer.
        const candidate_index = self.getUncheckedCandidateIndex() orelse return;
        const socket_context = &self.socket_contexts[candidate_index];

        const address = switch (socket_context.address.any.family) {
            std.os.AF.INET => Configuration.stun_address_ipv4,
            std.os.AF.INET6 => Configuration.stun_address_ipv6,
            else => unreachable,
        };
        var buffer: [4096]u8 = undefined;
        const request = r: {
            var allocator = std.heap.FixedBufferAllocator.init(&buffer);
            break :r makeBasicBindingRequest(allocator.allocator(), null) catch unreachable;
        };

        const stun_context_entry = self.getFreeStunContextEntry() orelse unreachable;

        const write_buffer = self.buffer_pool.create() catch unreachable;
        errdefer self.buffer_pool.destroy(write_buffer);

        const read_buffer = self.buffer_pool.create() catch unreachable;
        errdefer self.buffer_pool.destroy(read_buffer);

        const transaction = Transaction.init(
            socket_context.socket,
            address,
            request,
            write_buffer,
            read_buffer,
            self,
            gatheringTransactionCompleteCallback,
        );
        errdefer transaction.deinit();

        stun_context_entry.transaction_id = request.transaction_id;
        stun_context_entry.stun_context = .{
            .gathering = .{
                .socket_index = candidate_index,
                .candidate_index = candidate_index,
                .transaction = transaction,
            },
        };

        log.debug("Agent {} - Starting transaction for base address \"{}\"", .{ self.id, socket_context.address });
        stun_context_entry.stun_context.gathering.transaction.start(
            Configuration.computeRtoGatheringMs(self.socket_contexts.len),
            self.loop,
        );

        // Set the candidate in the .checking state
        self.gathering_candidate_statuses[candidate_index] = .checking;

        // NOTE(Corendos): Small improvement could be done here. If we now that there won't be any new candidates the next time we go through this function,
        //                 we could avoid one main timer delay.
        if (!self.flags.stopped) {
            self.gathering_main_timer.run(
                self.loop,
                &self.gathering_main_timer_completion,
                Configuration.new_transaction_interval_ms,
                AgentContext,
                self,
                mainTimerCallback,
            );
        }
    }

    fn handleConnectivityCheckEvent(self: *AgentContext, result: ConnectivityCheckEventResult) void {
        switch (result) {
            .request_read => |payload| {
                const socket_context = &self.socket_contexts[payload.socket_context_index];
                self.handleConnectivityCheckRequestRead(payload.raw_message, payload.address, socket_context) catch @panic("TODO: Request Read failed");
            },
            .response_write => {
                log.debug("Agent {} - Stun response sent !", .{self.id});
            },
            .response_read => |payload| {
                self.handleConnectivityCheckResponseRead(payload.raw_message, payload.address, payload.stun_context) catch @panic("TODO: Response read failed");
            },
            .completed => |payload| {
                self.handleConnectivityCheckTransactionCompleted(payload.stun_context, payload.result) catch @panic("TODO: Transaction completed failed");

                self.releaseStunContext(payload.stun_context);
                self.checklist.updateState();
            },
            .main_timer => |payload| {
                self.handleConnectivityCheckMainTimer(payload) catch @panic("TODO: Main timer failed");
            },
        }

        // Handle response sending if required.
        if (self.check_response_queue_write_completion.state() != .active) {
            self.handleQueuedResponse();
        }

        // TODO(Corendos): This might need to be put elsewhere.
        // Try to nominate pair
        if (self.role == .controlling and !self.checklist.nomination_in_progress and self.checklist.valid_pairs.slice().len > 0) {
            self.checklist.nomination_in_progress = true;
            const valid_candidate_pair = self.checklist.valid_pairs.slice()[0].pair;
            log.debug("Agent {} - Try to nominate pair {}:{}", .{ self.id, valid_candidate_pair.local_candidate_index, valid_candidate_pair.remote_candidate_index });
            if (self.checklist.addTriggeredCheck(valid_candidate_pair, true)) {
                self.restartConnectivityCheckTimer();
            }
        }

        if (self.checklist.state == .completed) {
            self.setState(.completed);
        }
    }

    fn restartConnectivityCheckTimer(self: *AgentContext) void {
        if (self.connectivity_checks_timer_completion.state() == .active or self.flags.stopped) return;

        self.connectivity_checks_timer.run(
            self.loop,
            &self.connectivity_checks_timer_completion,
            Configuration.new_transaction_interval_ms,
            AgentContext,
            self,
            connectivityCheckTimerCallback,
        );
    }

    fn readCallback(
        userdata: ?*anyopaque,
        loop: *xev.Loop,
        c: *xev.Completion,
        result: xev.Result,
    ) xev.CallbackAction {
        _ = loop;

        const self = @as(*AgentContext, @ptrCast(@alignCast(userdata.?)));
        const socket_context = @fieldParentPtr(SocketContext, "read_completion", c);
        const socket_context_index = socket_context.index;

        const bytes_read = result.recvmsg catch |err| {
            if (err == error.Canceled and self.flags.stopped) return .disarm;
            log.err("Agent {} - Got {} for base address \"{}\" while reading from socket", .{ self.id, err, socket_context.address });
            return if (self.flags.stopped) .disarm else .rearm;
        };

        const data = socket_context.read_buffer[0..bytes_read];
        const source = socket_context.read_data.address;

        const stun_header_result = b: {
            var stream = std.io.fixedBufferStream(data);
            var reader = stream.reader();
            break :b ztun.Message.readHeader(reader);
        };

        if (stun_header_result) |stun_header| {
            switch (stun_header.type.class) {
                .request => {
                    self.handleConnectivityCheckEvent(.{ .request_read = .{ .socket_context_index = socket_context_index, .raw_message = data, .address = source } });
                },
                .indication => @panic("An indication, really ?"),
                else => {
                    const stun_context_entry_opt = self.getStunContextEntryFromTransactionId(stun_header.transaction_id);

                    if (stun_context_entry_opt) |stun_context_entry| {
                        switch (stun_context_entry.stun_context) {
                            .gathering => self.handleGatheringEvent(.{ .read = .{ .stun_context = &stun_context_entry.stun_context, .raw_message = data } }),
                            .check => self.handleConnectivityCheckEvent(.{ .response_read = .{ .stun_context = &stun_context_entry.stun_context, .raw_message = data, .address = source } }),
                        }
                    } else {
                        log.debug("Agent {} - Received STUN response with unknown transaction ID", .{self.id});
                    }
                },
            }
            return if (self.flags.stopped) .disarm else .rearm;
        } else |_| {}

        // TODO(Corendos): handle other type of messages
        if (self.checklist.selected_pair) |selected_pair| {
            const remote_candidate = self.remote_candidates.items[selected_pair.remote_candidate_index];
            if (remote_candidate.transport_address.eql(source)) {
                self.on_data_callback(self.userdata, self, remote_candidate.component_id, data);
            }
        } else {
            log.debug("Agent {} - Received data but no pair has been selected yet.", .{self.id});
        }

        return if (self.flags.stopped) .disarm else .rearm;
    }

    fn gatheringTransactionCompleteCallback(userdata: ?*anyopaque, transaction: *Transaction, result: TransactionResult) void {
        const self = @as(*AgentContext, @ptrCast(@alignCast(userdata.?)));
        const stun_context_entry = self.getStunContextEntryFromTransactionId(transaction.transaction_id) orelse unreachable;

        self.handleGatheringEvent(.{ .completed = .{ .stun_context = &stun_context_entry.stun_context, .result = result } });
    }

    fn mainTimerCallback(
        userdata: ?*AgentContext,
        loop: *xev.Loop,
        c: *xev.Completion,
        result: xev.Timer.RunError!void,
    ) xev.CallbackAction {
        _ = c;
        _ = loop;
        const self = userdata.?;

        self.handleGatheringEvent(.{ .main_timer = result });

        return .disarm;
    }

    fn mainTimerCancelCallback(
        userdata: ?*AgentContext,
        loop: *xev.Loop,
        c: *xev.Completion,
        result: xev.CancelError!void,
    ) xev.CallbackAction {
        _ = result catch {};
        _ = c;
        _ = userdata;
        _ = loop;

        return .disarm;
    }

    fn handleQueuedResponse(self: *AgentContext) void {
        // Ensure we are not already waiting for a completion.
        std.debug.assert(self.check_response_queue_write_completion.state() == .dead);

        const response_entry = self.check_response_queue.pop() orelse return;

        var buffer: [4096]u8 = undefined;
        const response = r: {
            var arena_state = std.heap.FixedBufferAllocator.init(&buffer);
            if (response_entry.flags.role_conflict) {
                break :r makeRoleConflictResponse(response_entry.transaction_id, self.local_auth.password, arena_state.allocator()) catch unreachable;
            } else {
                break :r makeBindingResponse(response_entry.transaction_id, response_entry.source, self.local_auth.password, arena_state.allocator()) catch unreachable;
            }
        };

        const data = d: {
            var stream = std.io.fixedBufferStream(self.check_response_queue_write_buffer);
            response.write(stream.writer()) catch unreachable;
            break :d stream.getWritten();
        };

        self.check_response_queue_write_data.from(response_entry.source, data);

        const socket_context = &self.socket_contexts[response_entry.socket_index];
        self.check_response_queue_write_completion = xev.Completion{
            .op = .{
                .sendmsg = .{
                    .fd = socket_context.socket,
                    .msghdr = &self.check_response_queue_write_data.message_header,
                    .buffer = null,
                },
            },
            .userdata = self,
            .callback = connectivityCheckResponseWriteCallback,
        };

        // TODO(Corendos): Hide implementation details
        if (xev.backend == .epoll) {
            self.check_response_queue_write_completion.flags.dup = true;
        }

        self.loop.add(&self.check_response_queue_write_completion);
    }

    fn connectivityCheckTimerCallback(
        userdata: ?*AgentContext,
        loop: *xev.Loop,
        c: *xev.Completion,
        result: xev.Timer.RunError!void,
    ) xev.CallbackAction {
        _ = c;
        _ = loop;

        const self = userdata.?;

        self.handleConnectivityCheckEvent(.{ .main_timer = result });

        return .disarm;
    }

    fn connectivityCheckTimerCancelCallback(
        userdata: ?*AgentContext,
        loop: *xev.Loop,
        c: *xev.Completion,
        result: xev.CancelError!void,
    ) xev.CallbackAction {
        _ = result catch {};
        _ = c;
        _ = userdata;
        _ = loop;

        return .disarm;
    }

    fn connectivityCheckResponseWriteCallback(
        userdata: ?*anyopaque,
        loop: *xev.Loop,
        c: *xev.Completion,
        result: xev.Result,
    ) xev.CallbackAction {
        _ = loop;

        const self = @as(*AgentContext, @ptrCast(@alignCast(userdata.?)));
        const socket_context = for (self.socket_contexts) |*ctx| {
            if (ctx.socket == c.op.sendmsg.fd) break ctx;
        } else unreachable;
        const socket_context_index = socket_context.index;

        self.handleConnectivityCheckEvent(.{ .response_write = .{ .socket_context_index = socket_context_index, .result = result.sendmsg } });

        return .disarm;
    }

    fn connectivityCheckTransactionCompletedCallback(
        userdata: ?*anyopaque,
        transaction: *Transaction,
        result: TransactionResult,
    ) void {
        const self = @as(*AgentContext, @ptrCast(@alignCast(userdata.?)));
        const stun_context_entry = self.getStunContextEntryFromTransactionId(transaction.transaction_id) orelse unreachable;

        self.handleConnectivityCheckEvent(.{ .completed = .{ .stun_context = &stun_context_entry.stun_context, .result = result } });
    }

    fn checkMessageIntegrity(request: ztun.Message, password: []const u8) !void {
        var buffer: [4096]u8 = undefined;
        var arena_state = std.heap.FixedBufferAllocator.init(&buffer);
        if (!request.checkFingerprint(arena_state.allocator())) return error.InvalidFingerprint;

        const attribute_index = for (request.attributes, 0..) |a, i| {
            if (a.type == ztun.attr.Type.message_integrity) break i;
        } else return error.NoMessageIntegrity;

        const authentication = ztun.auth.Authentication{ .short_term = ztun.auth.ShortTermAuthentication{ .password = password } };
        const key = try authentication.computeKeyAlloc(arena_state.allocator());

        if (!try request.checkMessageIntegrity(.classic, attribute_index, key, arena_state.allocator())) return error.InvalidMessageIntegrity;
    }

    fn getRoleAndTiebreakerFromRequest(message: ztun.Message) ?struct { role: AgentRole, tiebreaker: u64 } {
        for (message.attributes) |*a| {
            if (a.type == ztun.attr.Type.ice_controlling) {
                const ice_controlling_attribute = ztun.attr.common.IceControlling.fromAttribute(a.*) catch return null;
                return .{ .role = .controlling, .tiebreaker = ice_controlling_attribute.value };
            } else if (a.type == ztun.attr.Type.ice_controlled) {
                const ice_controlled_attribute = ztun.attr.common.IceControlled.fromAttribute(a.*) catch return null;
                return .{ .role = .controlled, .tiebreaker = ice_controlled_attribute.value };
            }
        }
        return null;
    }

    // TODO(Corendos,@Improvement): Improve that by clearly stating the new role that is required.
    /// Switch Agent role
    fn switchRole(self: *AgentContext) void {
        const old_role = self.role.?;
        self.role = if (old_role == .controlling) .controlled else .controlling;
        log.debug("Agent {} - Switching role from {s} to {s}", .{ self.id, @tagName(old_role), @tagName(self.role.?) });
        self.checklist.recomputePriorities(self.local_candidates.items, self.remote_candidates.items, self.role.?);
    }

    /// Detect and repair a potential role conflict. Returns true if there was a role conflict that requires an error response.
    fn detectAndRepairRoleConflict(self: *AgentContext, request: ztun.Message) bool {
        const remote_role_and_tiebreaker = getRoleAndTiebreakerFromRequest(request) orelse @panic("TODO: Request is missing a ICE-CONTROLLING or ICE-CONTROLLED attribute");
        if (self.role.? == .controlling and remote_role_and_tiebreaker.role == .controlling) {
            if (self.tiebreaker >= remote_role_and_tiebreaker.tiebreaker) {
                return true;
            } else {
                self.switchRole();
            }
        } else if (self.role.? == .controlled and remote_role_and_tiebreaker.role == .controlled) {
            if (self.tiebreaker >= remote_role_and_tiebreaker.tiebreaker) {
                self.switchRole();
            } else {
                return true;
            }
        }

        return false;
    }

    fn handleConnectivityCheckRequestRead(
        self: *AgentContext,
        raw_message: []const u8,
        source: std.net.Address,
        socket_context: *SocketContext,
    ) !void {
        defer self.checklist.updateState();

        // TODO(Corendos): Check if this is a peer-reflexive candidate.
        //                 See https://www.rfc-editor.org/rfc/rfc8445#section-7.3.1.3

        var buffer: [4096]u8 = undefined;
        const request = r: {
            var arena_state = std.heap.FixedBufferAllocator.init(&buffer);
            var stream = std.io.fixedBufferStream(raw_message);
            break :r try ztun.Message.readAlloc(stream.reader(), arena_state.allocator());
        };

        // Check fingerprint/integrity.
        try checkMessageIntegrity(request, self.local_auth.password);

        // Detecting and repairing role conflicts.
        if (self.detectAndRepairRoleConflict(request)) {
            // Enqueue a 487 STUN response.
            self.check_response_queue.push(ResponseEntry{
                .socket_index = socket_context.index,
                .transaction_id = request.transaction_id,
                .source = source,
                .flags = .{ .role_conflict = true },
            }) catch unreachable;

            // No further processing.
            return;
        }

        // Enqueue response.
        self.check_response_queue.push(ResponseEntry{
            .socket_index = socket_context.index,
            .transaction_id = request.transaction_id,
            .source = source,
            .flags = .{ .role_conflict = false },
        }) catch unreachable;

        const use_candidate = for (request.attributes) |a| {
            if (a.type == ztun.attr.Type.use_candidate) break true;
        } else false;

        // Find local candidate whose transport address matches the address on which the request was received.
        const local_candidate_index = self.getLocalCandidateIndexFromTransportAddress(socket_context.address) orelse unreachable;
        const remote_candidate_index = self.getRemoteCandidateIndexFromTransportAddress(source) orelse {
            log.debug("Agent {} - No remote candidate matching the source address (peer reflexive candidate maybe?)", .{self.id});
            return;
        };
        log.debug("Agent {} - Received Binding request for {}:{}", .{ self.id, local_candidate_index, remote_candidate_index });

        const candidate_pair = CandidatePair{ .local_candidate_index = local_candidate_index, .remote_candidate_index = remote_candidate_index };

        const maybe_entry = self.checklist.getEntry(candidate_pair);

        if (maybe_entry) |entry| {
            // Handle triggered checks.
            switch (entry.data.state) {
                .succeeded => {
                    if (use_candidate) {
                        self.handleNomination(candidate_pair, self.loop);
                    }
                },
                .failed => {
                    // TODO(Corendos): Find a way to make that compliant with the spec. Issue is that it's creating an infinite loop of checks.
                    //
                    // Let's assume Agent L is checking the pair 0:3
                    // 1. Agent L sends a STUN request to R
                    // 2. Agent R sends back the response. In parallel it adds the pair 0:3 to the triggered check queue and sets its state to "waiting".
                    // 3. Agent L handles response and sets the pair state to "failed" due to non-symmetric transport addresses.
                    // 4. Agent R sends a STUN request to L due to the triggered check.
                    // 5. Agent L sends back the response. In parallel is adds the pair 0:3 to the triggered check queue and changes its state from "failed" to "waiting".
                    // 6. Agent R handles the response and sets the pair state to "failed" due to non-symmetric transport addresses.
                    // 7. We are back to the situation before 1. and it creates a loop
                    //
                    // Since the triggered check are done before any other checks, if the request-response-request happens fast enough, no other candidate pair can be checked and we have an infinite loop of checks.
                },
                else => {
                    log.debug("Agent {} - Adding {}:{} to the triggered check queue", .{ self.id, candidate_pair.local_candidate_index, candidate_pair.remote_candidate_index });
                    if (entry.data.state == .in_progress) {
                        for (self.stun_context_entries) |*stun_entry| {
                            if (!stun_entry.flags.in_use) continue;
                            if (stun_entry.stun_context != .check) continue;
                            const check_context: *ConnectivityCheckContext = &stun_entry.stun_context.check;
                            if (check_context.candidate_pair.eql(candidate_pair) and !check_context.flags.is_canceled) {
                                check_context.transaction.stopRetransmits(self.loop);
                                check_context.flags.is_canceled = true;
                            }
                        }
                    }
                    self.checklist.setPairState(candidate_pair, .waiting);

                    if (self.checklist.addTriggeredCheck(candidate_pair, use_candidate)) {
                        self.restartConnectivityCheckTimer();
                    }
                },
            }
        } else {
            var candidate_pair_data = self.makeCandidatePairData(candidate_pair);
            candidate_pair_data.state = .waiting;
            self.checklist.addPair(candidate_pair, candidate_pair_data) catch unreachable;

            if (self.checklist.addTriggeredCheck(candidate_pair, use_candidate)) {
                self.restartConnectivityCheckTimer();
            }
        }
    }

    inline fn areTransportAddressesSymmetric(request_source: std.net.Address, request_destination: std.net.Address, response_source: std.net.Address, response_destination: std.net.Address) bool {
        std.log.debug("request_source: {}", .{request_source});
        std.log.debug("request_destination: {}", .{request_destination});
        std.log.debug("response_source: {}", .{response_source});
        std.log.debug("response_destination: {}", .{response_destination});
        return response_source.eql(request_destination) and response_destination.eql(request_source);
    }

    fn handleConnectivityCheckSuccessResponse(self: *AgentContext, check_context: *ConnectivityCheckContext, message: ztun.Message, source: std.net.Address) !void {
        _ = source;
        const candidate_pair = check_context.candidate_pair;

        const local_candidate = self.local_candidates.items[candidate_pair.local_candidate_index];
        _ = local_candidate;
        const remote_candidate = self.remote_candidates.items[candidate_pair.remote_candidate_index];

        const mapped_address = getMappedAddressFromStunMessage(message) orelse @panic("TODO: Failed to get mapped address from STUN message");

        // NOTE(Corendos): handle https://www.rfc-editor.org/rfc/rfc8445#section-7.2.5.2.1.
        //if (!areTransportAddressesSymmetric(local_candidate.transport_address, remote_candidate.transport_address, source, mapped_address)) {
        //    log.debug("Agent {} - Check failed for candidate pair ({}:{}) because source and destination are not symmetric", .{ self.id, candidate_pair.local_candidate_index, candidate_pair.remote_candidate_index });

        //    self.checklist.setPairState(candidate_pair, .failed);
        //    return;
        //}

        // Discovering Peer-Reflexive Candidates
        // TODO(Corendos): implement peer-reflexive candidates handling here.

        // Constructing a Valid Pair
<<<<<<< HEAD
        const valid_candidate_pair = self.constructValidPair(mapped_address, remote_candidate.transport_address);
=======
        const valid_local_candidate_index = self.getLocalCandidateIndexFromTransportAddress(mapped_address) orelse {
            std.log.warn("Failed to find a local candidate matching the mapped address: {}", .{mapped_address});
            self.checklist.setPairState(candidate_pair, .failed);
            return;
        };
        const valid_remote_candidate_index = self.getRemoteCandidateIndexFromTransportAddress(remote_candidate.transport_address) orelse unreachable;
>>>>>>> 90d34ec2

        const valid_candidate_pair = CandidatePair{ .local_candidate_index = valid_local_candidate_index, .remote_candidate_index = valid_remote_candidate_index };
        _ = valid_candidate_pair;

        // NOTE(Corendos): This is not exactly what is mentioned in the RFC but that makes things actually work, so...
        if (!self.checklist.containsValidPair(candidate_pair)) {
            var candidate_pair_data = self.makeCandidatePairData(candidate_pair);
            candidate_pair_data.state = .succeeded;
            log.debug("Agent {} - Adding {}:{} to the valid list", .{ self.id, candidate_pair.local_candidate_index, candidate_pair.remote_candidate_index });
            self.checklist.addValidPair(candidate_pair, candidate_pair_data) catch unreachable;
        }

        //if (!valid_candidate_pair.eql(candidate_pair) and !self.checklist.containsValidPair(valid_candidate_pair)) {
        //    var valid_candidate_pair_data = self.makeCandidatePairData(valid_candidate_pair);
        //    valid_candidate_pair_data.state = .succeeded;
        //    log.debug("Agent {} - Adding {}:{} to the valid list", .{ self.id, valid_candidate_pair.local_candidate_index, valid_candidate_pair.remote_candidate_index });
        //    self.checklist.addValidPair(valid_candidate_pair, valid_candidate_pair_data) catch unreachable;
        //}

        // Add the valid pair to the valid list if needed.
        //if (valid_candidate_pair.eql(candidate_pair) or self.checklist.containsPair(valid_candidate_pair)) {
        //    // TODO(Corentin): Be careful with peer-reflexive priority.

        //    if (!self.checklist.containsValidPair(valid_candidate_pair)) {
        //        var valid_candidate_pair_data = self.makeCandidatePairData(valid_candidate_pair);
        //        valid_candidate_pair_data.state = .succeeded;
        //        log.debug("Agent {} - Adding {}:{} to the valid list", .{ self.id, valid_candidate_pair.local_candidate_index, valid_candidate_pair.remote_candidate_index });
        //        self.checklist.addValidPair(valid_candidate_pair, valid_candidate_pair_data) catch unreachable;
        //    }
        //} else {
        //    // TODO(Corendos): Not sure about that
        //    if (!self.checklist.containsValidPair(valid_candidate_pair)) {
        //        var valid_candidate_pair_data = self.makeCandidatePairData(valid_candidate_pair);
        //        valid_candidate_pair_data.state = .succeeded;
        //        log.debug("Agent {} - Adding {}:{} to the valid list", .{ self.id, valid_candidate_pair.local_candidate_index, valid_candidate_pair.remote_candidate_index });
        //        self.checklist.addValidPair(valid_candidate_pair, valid_candidate_pair_data) catch unreachable;
        //    }
        //}

        // TODO(Corendos): What to do with response when a pair has been nominated ?
        if (!self.checklist.containsPair(candidate_pair)) {
            log.debug("Agent {} - Pair not present in the checklist, has a pair been nominated ?", .{self.id});
            return;
        }

        // Updating Candidate Pair States.
        self.checklist.setPairState(candidate_pair, .succeeded);

        const entry = self.checklist.getEntry(candidate_pair).?;

        // Set the states for all other Frozen candidate pairs in all checklists with the same foundation to Waiting
        // NOTE(Corendos): The RFC is unclear there, do we compare to the foundation of the valid pair or to the foundation of the pair that generated the check ?
        //                 In case of failure, it says "When the ICE agent sets the candidate pair state to Failed as a result of a connectivity-check error, the
        //                 agent does not change the states of other candidate pairs with the same foundation" so I guess it's the second scenario.
        for (self.checklist.pairs.slice()) |current_entry| {
            if (current_entry.data.state == .frozen and current_entry.data.foundation.eql(entry.data.foundation)) {
                self.checklist.setPairState(current_entry.pair, .waiting);
            }
        }

        if (check_context.flags.is_nomination) {
            self.handleNomination(candidate_pair, self.loop);
        }
    }

    fn handleConnectivityCheckErrorResponse(self: *AgentContext, check_context: *ConnectivityCheckContext, message: ztun.Message) !void {
        const candidate_pair = check_context.candidate_pair;

        const error_code_attribute_opt: ?ztun.attr.common.ErrorCode = for (message.attributes) |attr| {
            if (attr.type == ztun.attr.Type.error_code) break try ztun.attr.common.ErrorCode.fromAttribute(attr);
        } else null;

        const error_code_attribute = error_code_attribute_opt orelse {
            self.checklist.setPairState(candidate_pair, .failed);
            return;
        };

        switch (error_code_attribute.value) {
            .role_conflict => {
                if (check_context.flags.role == self.role.?) {
                    self.switchRole();

                    if (self.checklist.addTriggeredCheck(candidate_pair, false)) {
                        self.checklist.setPairState(candidate_pair, .waiting);
                        self.restartConnectivityCheckTimer();
                    }

                    self.tiebreaker = std.crypto.random.int(u64);
                }
            },
            else => {
                self.checklist.setPairState(candidate_pair, .failed);
            },
        }
    }

    fn handleConnectivityCheckTransactionCompleted(
        self: *AgentContext,
        stun_context: *StunContext,
        result: TransactionResult,
    ) !void {
        const check_context = &stun_context.check;
        const candidate_pair = check_context.candidate_pair;

        const payload = result catch |err| {
            // Due to triggered check, we might never receive the answer but must not treat the lack of response as a failure.
            if (!check_context.flags.is_canceled) {
                log.debug("Agent {} - Check failed for candidate pair ({}:{}) with {}", .{ self.id, candidate_pair.local_candidate_index, candidate_pair.remote_candidate_index, err });
                self.checklist.setPairState(candidate_pair, .failed);
            }
            return;
        };

        var buffer: [4096]u8 = undefined;
        const message = b: {
            var arena_state = std.heap.FixedBufferAllocator.init(&buffer);
            var stream = std.io.fixedBufferStream(payload.raw_message);
            var reader = stream.reader();
            break :b ztun.Message.readAlloc(reader, arena_state.allocator()) catch unreachable;
        };

        if (message.type.class == .success_response) {
            try self.handleConnectivityCheckSuccessResponse(check_context, message, payload.source);
        } else {
            try self.handleConnectivityCheckErrorResponse(check_context, message);
        }
    }

    fn handleConnectivityCheckResponseRead(
        self: *AgentContext,
        raw_message: []const u8,
        source: std.net.Address,
        stun_context: *StunContext,
    ) !void {
        const check_context = &stun_context.check;

        check_context.transaction.readCallback(self.loop, raw_message, source);
    }

    inline fn tryPopTriggeredCheckQueue(self: *AgentContext) ?TriggeredCheckEntry {
        return self.checklist.triggered_check_queue.pop() orelse return null;
    }

    fn startTransaction(self: *AgentContext, candidate_pair: CandidatePair, is_triggered_check: bool, is_nominated: bool) !void {
        const local_candidate = self.local_candidates.items[candidate_pair.local_candidate_index];
        const remote_candidate = self.remote_candidates.items[candidate_pair.remote_candidate_index];

        const socket_context_index = self.getSocketContextIndexFromAddress(local_candidate.base_address).?;
        const socket_context = &self.socket_contexts[socket_context_index];

        var buffer: [4096]u8 = undefined;
        const request = r: {
            var allocator = std.heap.FixedBufferAllocator.init(&buffer);
            break :r makeConnectivityCheckBindingRequest(
                self.remote_auth.?.username_fragment,
                self.local_auth.username_fragment,
                self.remote_auth.?.password,
                local_candidate.priority,
                self.role.?,
                self.tiebreaker,
                is_nominated,
                allocator.allocator(),
            ) catch unreachable;
        };

        const stun_context_entry = self.getFreeStunContextEntry() orelse unreachable;
        errdefer stun_context_entry.flags.in_use = false;

        const write_buffer = try self.buffer_pool.create();
        errdefer self.buffer_pool.destroy(write_buffer);

        const read_buffer = try self.buffer_pool.create();
        errdefer self.buffer_pool.destroy(read_buffer);

        var transaction = Transaction.init(
            socket_context.socket,
            remote_candidate.transport_address,
            request,
            write_buffer,
            read_buffer,
            self,
            connectivityCheckTransactionCompletedCallback,
        );
        errdefer transaction.deinit();

        stun_context_entry.transaction_id = request.transaction_id;
        stun_context_entry.stun_context = .{
            .check = ConnectivityCheckContext{
                .socket_index = socket_context_index,
                .candidate_pair = candidate_pair,
                .transaction = transaction,
                .flags = .{
                    .is_triggered_check = is_triggered_check,
                    .is_nomination = is_nominated,
                    .role = self.role.?,
                },
            },
        };

        log.debug("Agent {} - Starting {s}connectivity check from {} to {}", .{
            self.id,
            if (is_triggered_check) "triggered " else "",
            candidate_pair.local_candidate_index,
            candidate_pair.remote_candidate_index,
        });

        const check_count = self.checklist.pairs.slice().len;
        const waiting_count = self.checklist.getPairCount(.waiting);
        const in_progress_count = self.checklist.getPairCount(.in_progress);
        stun_context_entry.stun_context.check.transaction.start(Configuration.computeRtoCheckMs(check_count, waiting_count, in_progress_count), self.loop);

        if (!is_nominated) {
            self.checklist.setPairState(candidate_pair, .in_progress);
        }
    }

    fn handleConnectivityCheckMainTimer(self: *AgentContext, result: xev.Timer.RunError!void) !void {
        _ = result catch |err| {
            if (err == error.Canceled) return;
            log.err("{}", .{err});
            @panic("TODO: Main timer failed");
        };
        if (self.flags.stopped) return;

        // TODO(Corendos): handle multiple checklists

        const rearm = b: {
            if (tryPopTriggeredCheckQueue(self)) |node| {
                try self.startTransaction(node.candidate_pair, true, node.is_nomination);

                // Rearm the timer if we are not stopped.
                break :b if (!self.flags.stopped) true else false;
            }

            if (self.checklist.getPairCount(.waiting) == 0) {
                self.unfreezePair();
            }

            if (self.getWaitingPair()) |candidate_pair| {
                try self.startTransaction(candidate_pair, false, false);

                // Rearm the timer if we are not stopped.
                break :b if (!self.flags.stopped) true else false;
            }

            log.debug("Agent {} - No more candidate pair to check", .{self.id});
            break :b false;
        };

        if (rearm) {
            self.connectivity_checks_timer.run(
                self.loop,
                &self.connectivity_checks_timer_completion,
                Configuration.new_transaction_interval_ms,
                AgentContext,
                self,
                connectivityCheckTimerCallback,
            );
        }
    }

    // Debug utilities

    const PairsFormatter = struct {
        ctx: *const AgentContext,
        pub fn format(self: PairsFormatter, comptime fmt_s: []const u8, options: std.fmt.FormatOptions, writer: anytype) !void {
            _ = options;
            _ = fmt_s;
            try writer.print("Agent {} Candidate pairs\n", .{self.ctx.id});

            for (self.ctx.checklist.pairs.slice()) |entry| {
                const foundation_bit_size = @bitSizeOf(Foundation.IntType);
                const pair_foundation: u64 = (@as(u64, entry.data.foundation.remote.asNumber()) << foundation_bit_size) + @as(u64, entry.data.foundation.local.asNumber());
                try writer.print("    {}:{} f:{} p:{} = {s}\n", .{ entry.pair.local_candidate_index, entry.pair.remote_candidate_index, pair_foundation, entry.data.priority, @tagName(entry.data.state) });
            }
        }
    };

    fn printPairStates(self: *const AgentContext) void {
        log.debug("{}", .{PairsFormatter{ .ctx = self }});
    }

    const ValidPairsFormatter = struct {
        ctx: *const AgentContext,
        pub fn format(self: ValidPairsFormatter, comptime fmt_s: []const u8, options: std.fmt.FormatOptions, writer: anytype) !void {
            _ = options;
            _ = fmt_s;
            try writer.print("Agent {} Valid pairs\n", .{self.ctx.id});

            for (self.ctx.checklist.valid_pairs.slice()) |entry| {
                const foundation_bit_size = @bitSizeOf(Foundation.IntType);
                const pair_foundation: u64 = (@as(u64, entry.data.foundation.remote.asNumber()) << foundation_bit_size) + @as(u64, entry.data.foundation.local.asNumber());
                try writer.print("    {}:{} f:{} p:{} n:{} = {s}\n", .{ entry.pair.local_candidate_index, entry.pair.remote_candidate_index, pair_foundation, entry.data.priority, entry.data.nominated, @tagName(entry.data.state) });
            }
        }
    };

    fn printValidList(self: *const AgentContext) void {
        log.debug("{}", .{ValidPairsFormatter{ .ctx = self }});
    }

    const CandidateFormatter = struct {
        ctx: *const AgentContext,
        pub fn format(self: CandidateFormatter, comptime fmt_s: []const u8, options: std.fmt.FormatOptions, writer: anytype) !void {
            _ = options;
            _ = fmt_s;
            try writer.print("Agent {}\n", .{self.ctx.id});

            for (self.ctx.local_candidates.items, 0..) |candidate, index| {
                if (candidate.default) {
                    try writer.print("    Local {} (d) - {} - {}\n", .{ index, candidate.base_address, candidate.transport_address });
                } else {
                    try writer.print("    Local {} - {} - {}\n", .{ index, candidate.base_address, candidate.transport_address });
                }
            }

            for (self.ctx.remote_candidates.items, 0..) |candidate, index| {
                try writer.print("    Remote {} - {} - {}\n", .{ index, candidate.base_address, candidate.transport_address });
            }
        }
    };

    fn printCandidates(self: *const AgentContext) void {
        log.debug("{}", .{CandidateFormatter{ .ctx = self }});
    }
};

pub const CreateAgentOptions = struct {
    userdata: ?*anyopaque = null,
    on_candidate_callback: OnCandidateCallback = noopCandidateCallback,
    on_state_change_callback: OnStateChangeCallback = noopStateChangeCallback,
    on_data_callback: OnDataCallback = noopDataCallback,
};

const NetworkInterface = struct {
    name: []const u8,
    index: u32,
    type: platform.netlink.ARPHRD,
};

const InterfaceAddress = struct {
    interface_index: u32,
    address: std.net.Address,
};

/// Represents an event that can happen while gathering candidates.
const GatheringEventResult = union(enum) {
    /// A STUN response was received and it's the payload.
    read: struct { stun_context: *StunContext, raw_message: []const u8 },
    /// A STUN transaction completed.
    completed: struct { stun_context: *StunContext, result: TransactionResult },
    /// The main timer fired and the payload contains the result.
    main_timer: xev.Timer.RunError!void,
};

const ConnectivityCheckEventResult = union(enum) {
    request_read: struct { socket_context_index: usize, raw_message: []const u8, address: std.net.Address },
    response_read: struct { stun_context: *StunContext, raw_message: []const u8, address: std.net.Address },
    completed: struct { stun_context: *StunContext, result: TransactionResult },
    response_write: struct { socket_context_index: usize, result: xev.WriteError!usize },
    main_timer: xev.Timer.RunError!void,
};

pub const ContextOperationType = enum {
    create_agent,
    delete_agent,
    gather_candidates,
    set_remote_candidates,
    send,
};

pub const RemoteCandidateParameters = struct {
    agent_id: AgentId = undefined,
    candidates: []const Candidate,
    username_fragment: []const u8,
    password: []const u8,
};

pub const SendParameters = struct {
    agent_id: AgentId,
    data_stream_id: u8,
    component_id: u8,
    data: []const u8,

    write_completion: xev.Completion = .{},
    write_data: WriteData = .{},
};

pub const ContextOperation = union(ContextOperationType) {
    create_agent: CreateAgentOptions,
    delete_agent: AgentId,
    gather_candidates: AgentId,
    set_remote_candidates: RemoteCandidateParameters,
    send: SendParameters,
};

pub const InvalidError = error{
    InvalidId,
};

pub const SendError = xev.WriteError || InvalidError || error{
    NotReady,
};

pub const CreateAgentError = error{ NoSlotAvailable, Canceled, Unexpected };

pub const DeleteAgentError = InvalidError || error{ Canceled, Unexpected };

pub const ContextResult = union(ContextOperationType) {
    create_agent: CreateAgentError!AgentId,
    delete_agent: DeleteAgentError!void,
    gather_candidates: InvalidError!void,
    set_remote_candidates: InvalidError!void,
    send: SendError!usize,
};

pub const ContextCallback = *const fn (userdata: ?*anyopaque, result: ContextResult) void;
pub fn noopCallback(_: ?*anyopaque, _: ContextResult) void {}

pub const ContextCompletion = struct {
    op: ContextOperation = undefined,

    userdata: ?*anyopaque = null,
    callback: ContextCallback = noopCallback,

    next: ?*ContextCompletion = null,
};

const context_agent_slot_bit_count = 6;
const context_agent_slot_count = 1 << context_agent_slot_bit_count;

pub const AgentId = GenerationId(u16, context_agent_slot_bit_count);

const AgentContextEntry = struct {
    flags: packed struct {
        deleted: bool = false,
    } = .{},
    agent_id: AgentId = .{ .raw = 0 },
    agent_context: ?AgentContext = null,
};

pub const Context = struct {
    allocator: std.mem.Allocator,

    addresses_mutex: std.Thread.Mutex = .{},
    network_interface_map: std.AutoArrayHashMapUnmanaged(u32, NetworkInterface) = .{},
    interface_addresses: std.ArrayListUnmanaged(InterfaceAddress) = .{},

    string_storage: std.heap.ArenaAllocator,

    agent_context_entries: [context_agent_slot_count]AgentContextEntry,

    netlink_context: NetlinkContext,
    netlink_context_ready: bool = false,

    async_queue_mutex: std.Thread.Mutex = .{},
    async_queue: Intrusive(ContextCompletion) = .{},
    async_handle: xev.Async,
    async_completion: xev.Completion = .{},

    flags_mutex: std.Thread.Mutex = .{},
    flags: packed struct {
        stopped: bool = false,
    } = .{},

    loop: xev.Loop,

    pub fn init(allocator: std.mem.Allocator) !Context {
        var agent_context_entries: [context_agent_slot_count]AgentContextEntry = undefined;
        for (&agent_context_entries, 0..) |*entry, index| {
            const agent_id = AgentId{ .parts = .{ .index = @intCast(index), .details = 0 } };
            entry.* = AgentContextEntry{ .agent_id = agent_id };
        }

        return Context{
            .allocator = allocator,
            .agent_context_entries = agent_context_entries,
            .string_storage = std.heap.ArenaAllocator.init(allocator),
            .netlink_context = try NetlinkContext.init(allocator),
            .async_handle = try xev.Async.init(),
            .loop = try xev.Loop.init(.{}),
        };
    }

    pub fn deinit(self: *Context) void {
        for (&self.agent_context_entries) |*entry| {
            if (entry.agent_context) |*agent_context| agent_context.deinit();
        }

        self.netlink_context.deinit();
        self.network_interface_map.deinit(self.allocator);
        self.interface_addresses.deinit(self.allocator);
        self.string_storage.deinit();
        self.async_handle.deinit();
        self.loop.deinit();
    }

    pub fn run(self: *Context) !void {
        self.netlink_context.userdata = self;
        self.netlink_context.on_interface_callback = (struct {
            fn callback(userdata: ?*anyopaque, event: NetlinkContext.InterfaceEvent) void {
                const inner_self: *Context = @ptrCast(@alignCast(userdata.?));
                inner_self.onInterface(event);
            }
        }).callback;
        self.netlink_context.on_address_callback = (struct {
            fn callback(userdata: ?*anyopaque, event_type: NetlinkContext.EventType, interface_index: u32, address: std.net.Address) void {
                const inner_self: *Context = @ptrCast(@alignCast(userdata.?));
                inner_self.onAddress(event_type, interface_index, address);
            }
        }).callback;
        self.netlink_context.on_idle_callback = (struct {
            fn callback(userdata: ?*anyopaque) void {
                const inner_self: *Context = @ptrCast(@alignCast(userdata.?));
                inner_self.netlinkContextReady();
            }
        }).callback;
        self.async_handle.wait(&self.loop, &self.async_completion, Context, self, asyncCallback);

        try self.netlink_context.start(&self.loop);
        try self.loop.run(.until_done);
    }

    pub fn stop(self: *Context) void {
        self.flags_mutex.lock();
        defer self.flags_mutex.unlock();
        if (self.flags.stopped) return;

        self.flags.stopped = true;
        self.async_handle.notify() catch unreachable;
    }

    fn onInterface(self: *Context, event: NetlinkContext.InterfaceEvent) void {
        switch (event) {
            .add => |payload| self.addNetworkInterface(payload.index, payload.name, payload.type) catch unreachable,
            .delete => |index| self.deleteNetworkInterface(index),
        }
    }

    fn onAddress(self: *Context, event_type: NetlinkContext.EventType, interface_index: u32, address: std.net.Address) void {
        switch (event_type) {
            .add => self.addInterfaceAddress(interface_index, address) catch unreachable,
            .delete => self.deleteInterfaceAddress(interface_index, address),
        }
    }

    fn addNetworkInterface(self: *Context, index: u32, name: []const u8, interface_type: platform.netlink.ARPHRD) !void {
        self.addresses_mutex.lock();
        defer self.addresses_mutex.unlock();

        const gop = try self.network_interface_map.getOrPut(self.allocator, index);
        if (!gop.found_existing) {
            log.debug("New interface: {s}", .{name});
            gop.value_ptr.* = NetworkInterface{
                .name = try self.string_storage.allocator().dupe(u8, name),
                .index = index,
                .type = interface_type,
            };
        }
    }

    fn deleteNetworkInterface(self: *Context, index: u32) void {
        self.addresses_mutex.lock();
        defer self.addresses_mutex.unlock();

        log.debug("Delete interface {}", .{index});
        _ = self.network_interface_map.swapRemove(index);
    }

    fn searchAddress(self: *Context, interface_index: u32, address: std.net.Address) ?usize {
        return for (self.interface_addresses.items, 0..) |item, i| {
            if (item.interface_index == interface_index and item.address.eql(address)) {
                return i;
            }
        } else null;
    }

    fn addInterfaceAddress(self: *Context, interface_index: u32, address: std.net.Address) !void {
        self.addresses_mutex.lock();
        defer self.addresses_mutex.unlock();
        if (self.searchAddress(interface_index, address) != null) return;

        log.debug("New Address for interface {}: {}", .{ interface_index, address });
        try self.interface_addresses.append(self.allocator, .{
            .interface_index = interface_index,
            .address = address,
        });
    }

    fn deleteInterfaceAddress(self: *Context, interface_index: u32, address: std.net.Address) void {
        self.addresses_mutex.lock();
        defer self.addresses_mutex.unlock();
        log.debug("Delete Address for interface {}: {}", .{ interface_index, address });
        const index = self.searchAddress(interface_index, address) orelse return;
        _ = self.interface_addresses.swapRemove(index);
    }

    fn netlinkContextReady(self: *Context) void {
        self.netlink_context_ready = true;
        self.async_handle.notify() catch unreachable;
    }

    inline fn isValidAgentId(self: *const Context, agent_id: AgentId) bool {
        if (agent_id.parts.index >= self.agent_context_entries.len) return false;
        const entry = self.agent_context_entries[agent_id.parts.index];
        return entry.agent_id.raw == agent_id.raw;
    }

    inline fn getAgentEntry(self: *Context, agent_id: AgentId) InvalidError!*AgentContextEntry {
        if (!self.isValidAgentId(agent_id)) return error.InvalidId;
        return &self.agent_context_entries[agent_id.parts.index];
    }

    pub inline fn getAgentContext(self: anytype, agent_id: AgentId) InvalidError!switch (@TypeOf(self)) {
        *Context => *AgentContext,
        *const Context => *const AgentContext,
        else => unreachable,
    } {
        const entry = try self.getAgentEntry(agent_id);
        return if (entry.agent_context) |*agent_context| agent_context else error.InvalidId;
    }

    fn createAgentCallback(userdata: ?*anyopaque, result: ContextResult) void {
        var f: *Future(CreateAgentError!AgentId) = @ptrCast(@alignCast(userdata.?));
        f.set(result.create_agent);
    }

    pub fn createAgent(self: *Context, options: CreateAgentOptions) CreateAgentError!AgentId {
        var f = Future(CreateAgentError!AgentId){};
        var c = ContextCompletion{
            .op = .{ .create_agent = options },
            .userdata = &f,
            .callback = createAgentCallback,
        };

        self.addCompletion(&c);
        self.submitCompletions() catch return error.Unexpected;

        return f.get();
    }

    fn deleteAgentCallback(userdata: ?*anyopaque, result: ContextResult) void {
        var f: *Future(DeleteAgentError!void) = @ptrCast(@alignCast(userdata.?));
        f.set(result.delete_agent);
    }

    pub fn deleteAgent(self: *Context, agent_id: AgentId) DeleteAgentError!void {
        var f = Future(DeleteAgentError!void){};
        var c = ContextCompletion{
            .op = .{ .delete_agent = agent_id },
            .userdata = &f,
            .callback = deleteAgentCallback,
        };

        self.addCompletion(&c);
        self.submitCompletions() catch return error.Unexpected;

        return f.get();
    }

    fn addCompletion(self: *Context, c: *ContextCompletion) void {
        self.async_queue_mutex.lock();
        defer self.async_queue_mutex.unlock();
        self.async_queue.push(c);
    }

    fn submitCompletions(self: *Context) !void {
        try self.async_handle.notify();
    }

    pub fn gatherCandidates(self: *Context, agent_id: AgentId, c: *ContextCompletion, userdata: ?*anyopaque, callback: ContextCallback) !void {
        c.* = ContextCompletion{
            .op = .{ .gather_candidates = agent_id },
            .userdata = userdata,
            .callback = callback,
        };

        self.addCompletion(c);
        try self.submitCompletions();
    }

    pub fn setRemoteCandidates(self: *Context, agent_id: AgentId, c: *ContextCompletion, parameters: RemoteCandidateParameters, userdata: ?*anyopaque, callback: ContextCallback) !void {
        // TODO(Corendos): Improve that
        var parameters_copy = parameters;
        parameters_copy.agent_id = agent_id;

        c.* = ContextCompletion{
            .op = .{ .set_remote_candidates = parameters_copy },
            .userdata = userdata,
            .callback = callback,
        };

        self.addCompletion(c);
        try self.submitCompletions();
    }

    pub fn send(self: *Context, agent_id: AgentId, c: *ContextCompletion, data_stream_id: u8, component_id: u8, data: []const u8, userdata: ?*anyopaque, callback: ContextCallback) !void {
        c.* = ContextCompletion{
            .op = .{ .send = SendParameters{
                .agent_id = agent_id,
                .data_stream_id = data_stream_id,
                .component_id = component_id,
                .data = data,
            } },
            .userdata = userdata,
            .callback = callback,
        };

        self.addCompletion(c);
        try self.submitCompletions();
    }

    pub fn getValidCandidateAddresses(self: *Context, allocator: std.mem.Allocator) ![]std.net.Address {
        self.addresses_mutex.lock();
        defer self.addresses_mutex.unlock();

        var address_list = try std.ArrayList(std.net.Address).initCapacity(allocator, self.interface_addresses.items.len);
        defer address_list.deinit();

        for (self.interface_addresses.items) |interface_address| {
            const interface = self.network_interface_map.get(interface_address.interface_index) orelse continue;

            if (interface.type == platform.netlink.ARPHRD.LOOPBACK) continue;
            const address = interface_address.address;

            if (!net.isValidAddress(address)) continue;

            address_list.appendAssumeCapacity(address);
        }

        return try address_list.toOwnedSlice();
    }

    fn handleCreateAgent(self: *Context, options: CreateAgentOptions) CreateAgentError!AgentId {
        const unused_entry: *AgentContextEntry = for (&self.agent_context_entries) |*entry| {
            if (entry.agent_context == null) break entry;
        } else return error.NoSlotAvailable;

        // TODO(Corendos): Improve returned error.
        unused_entry.agent_context = AgentContext.init(self, unused_entry.agent_id, &self.loop, options, self.allocator) catch return error.Unexpected;

        return unused_entry.agent_id;
    }

    fn handleDeleteAgent(self: *Context, agent_id: AgentId) DeleteAgentError!void {
        const entry = try self.getAgentEntry(agent_id);
        if (entry.agent_context == null or entry.flags.deleted) return error.InvalidId;
        entry.flags.deleted = true;
        entry.agent_context.?.stop();
    }

    fn asyncCallback(
        userdata: ?*Context,
        loop: *xev.Loop,
        _: *xev.Completion,
        result: xev.Async.WaitError!void,
    ) xev.CallbackAction {
        _ = result catch unreachable;
        _ = loop;
        const self = userdata.?;

        for (&self.agent_context_entries) |*entry| {
            if (entry.flags.deleted and entry.agent_context.?.done()) {
                entry.agent_context.?.deinit();
                entry.flags.deleted = false;
                entry.agent_id.bump();
                entry.agent_context = null;
            }
        }

        var local_queue = b: {
            self.async_queue_mutex.lock();
            defer self.async_queue_mutex.unlock();
            var q = self.async_queue;
            self.async_queue = .{};
            break :b q;
        };

        var to_reenqueue = Intrusive(ContextCompletion){};

        while (local_queue.pop()) |c| {
            log.debug("Processing {s}", .{@tagName(c.op)});
            switch (c.op) {
                .create_agent => |options| {
                    const create_agent_result = self.handleCreateAgent(options);

                    c.callback(c.userdata, ContextResult{ .create_agent = create_agent_result });
                },
                .delete_agent => |agent_id| {
                    const delete_agent_result = self.handleDeleteAgent(agent_id);

                    c.callback(c.userdata, ContextResult{ .delete_agent = delete_agent_result });
                },
                .gather_candidates => |agent_id| {
                    if (!self.netlink_context_ready) {
                        to_reenqueue.push(c);
                        continue;
                    }
                    const gather_result = if (self.getAgentContext(agent_id)) |agent_context| b: {
                        agent_context.processGatherCandidates() catch unreachable;
                        break :b {};
                    } else |err| err;

                    c.callback(c.userdata, ContextResult{ .gather_candidates = gather_result });
                },
                .set_remote_candidates => |parameters| {
                    const set_remote_candidates_result = if (self.getAgentContext(parameters.agent_id)) |agent_context| b: {
                        agent_context.processSetRemoteCandidates(parameters) catch unreachable;
                        break :b {};
                    } else |err| err;

                    c.callback(c.userdata, ContextResult{ .set_remote_candidates = set_remote_candidates_result });
                },
                .send => |parameters| {
                    if (self.getAgentContext(parameters.agent_id)) |agent_context| b: {
                        agent_context.processSend(c) catch unreachable;
                        break :b {};
                    } else |err| c.callback(c.userdata, ContextResult{ .send = err });
                },
            }
        }

        self.async_queue_mutex.lock();
        defer self.async_queue_mutex.unlock();
        while (to_reenqueue.pop()) |c| {
            self.async_queue.push(c);
        }

        const stopped = b: {
            self.flags_mutex.lock();
            defer self.flags_mutex.unlock();

            break :b self.flags.stopped;
        };

        if (stopped) {
            self.netlink_context.stop(&self.loop);
        }

        return if (stopped) .disarm else .rearm;
    }
};

test "Basic structs size" {
    try std.testing.expectEqual(@as(usize, 1512), @sizeOf(StunContext));
    try std.testing.expectEqual(@as(usize, 632), @sizeOf(SocketContext));
    try std.testing.expectEqual(@as(usize, 2720), @sizeOf(AgentContext));
}

test {
    _ = Intrusive;
    _ = platform;
    _ = net;
    _ = @import("circular_buffer.zig");
    _ = @import("bounded_fifo.zig");
    _ = @import("generation_id.zig");
    _ = @import("ordered_array.zig");
}<|MERGE_RESOLUTION|>--- conflicted
+++ resolved
@@ -1437,10 +1437,7 @@
     pub fn init(context: *Context, agent_id: AgentId, loop: *xev.Loop, options: CreateAgentOptions, allocator: std.mem.Allocator) !AgentContext {
         const auth_parameters = try AuthParameters.random(std.crypto.random, allocator);
         errdefer auth_parameters.deinit(allocator);
-<<<<<<< HEAD
-=======
-
->>>>>>> 90d34ec2
+
         const tiebreaker = std.crypto.random.int(u64);
 
         var gathering_main_timer = try xev.Timer.init();
@@ -2083,7 +2080,6 @@
     pub fn handleNomination(self: *AgentContext, candidate_pair: CandidatePair, loop: *xev.Loop) void {
         log.debug("Agent {} - Candidate pair {}:{} nominated", .{ self.id, candidate_pair.local_candidate_index, candidate_pair.remote_candidate_index });
         const nominated_entry = self.checklist.getValidEntry(candidate_pair) orelse @panic("TODO: Nominated a candidate pair that is not in the valid list yet");
-        log.debug("Agent {} - Candidate pair {}:{} nominated", .{ self.id, candidate_pair.local_candidate_index, candidate_pair.remote_candidate_index });
         nominated_entry.data.nominated = true;
 
         const valid_local_candidate = self.local_candidates.items[candidate_pair.local_candidate_index];
@@ -2782,16 +2778,12 @@
         // TODO(Corendos): implement peer-reflexive candidates handling here.
 
         // Constructing a Valid Pair
-<<<<<<< HEAD
-        const valid_candidate_pair = self.constructValidPair(mapped_address, remote_candidate.transport_address);
-=======
         const valid_local_candidate_index = self.getLocalCandidateIndexFromTransportAddress(mapped_address) orelse {
             std.log.warn("Failed to find a local candidate matching the mapped address: {}", .{mapped_address});
             self.checklist.setPairState(candidate_pair, .failed);
             return;
         };
         const valid_remote_candidate_index = self.getRemoteCandidateIndexFromTransportAddress(remote_candidate.transport_address) orelse unreachable;
->>>>>>> 90d34ec2
 
         const valid_candidate_pair = CandidatePair{ .local_candidate_index = valid_local_candidate_index, .remote_candidate_index = valid_remote_candidate_index };
         _ = valid_candidate_pair;
